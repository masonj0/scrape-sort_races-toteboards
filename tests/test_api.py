--- conflicted
+++ resolved
@@ -1,10 +1,5 @@
 # tests/test_api.py
 
-<<<<<<< HEAD
-=======
-import pytest
-import aiosqlite
->>>>>>> 023f3796
 from unittest.mock import patch, AsyncMock
 from datetime import datetime, date
 from decimal import Decimal
