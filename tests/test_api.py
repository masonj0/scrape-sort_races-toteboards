--- conflicted
+++ resolved
@@ -2,7 +2,6 @@
 
 import pytest
 from fastapi.testclient import TestClient
-<<<<<<< HEAD
 from unittest.mock import patch, AsyncMock
 from datetime import datetime, date
 
@@ -31,21 +30,6 @@
         POINTSBET_API_KEY="test_pb_key"
     )
     # The patch must target the location where the object is *used*.
-=======
-from unittest.mock import patch, AsyncMock, MagicMock
-from datetime import datetime, date
-
-# This is the key fix: We patch the Settings class itself where it is defined.
-# This ensures that any part of the application that tries to instantiate
-# Settings() will get our mock object instead, avoiding all validation errors.
-@pytest.fixture(autouse=True)
-def override_settings_for_tests():
-    # Create a mock object that has the necessary attributes.
-    # We use a MagicMock for simplicity instead of a real Settings object.
-    mock_settings = MagicMock()
-    mock_settings.API_KEY = "test_api_key"
-
->>>>>>> 241a9db7
     with patch('python_service.config.Settings', return_value=mock_settings):
         yield
 
@@ -111,7 +95,6 @@
     """
     # ARRANGE & ACT
     response = client.get("/api/races")
-<<<<<<< HEAD
 
     # ASSERT
     # The default error from APIKeyHeader(auto_error=True) is "Not authenticated"
@@ -119,17 +102,6 @@
     assert response.json() == {"detail": "Not authenticated"}
     mock_fetch.assert_not_called()
 
-=======
-
-    # ASSERT
-    # The default error from APIKeyHeader(auto_error=True) is "Not authenticated"
-    assert response.status_code == 403
-    assert response.json() == {"detail": "Not authenticated"}
-    mock_fetch.assert_not_called()
-
-
-# Tests for the new /api/adapters/status endpoint
->>>>>>> 241a9db7
 @patch('python_service.engine.OddsEngine.get_all_adapter_statuses')
 def test_get_all_adapter_statuses_success(mock_get_statuses, client):
     """
