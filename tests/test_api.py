# tests/test_api.py

import pytest
from fastapi.testclient import TestClient
from unittest.mock import patch, AsyncMock, MagicMock
from datetime import datetime, date

# This is the key fix: We patch the Settings class itself where it is defined.
# This ensures that any part of the application that tries to instantiate
# Settings() will get our mock object instead, avoiding all validation errors.
@pytest.fixture(autouse=True)
def override_settings_for_tests():
    # Create a mock object that has the necessary attributes.
    # We use a MagicMock for simplicity instead of a real Settings object.
    mock_settings = MagicMock()
    mock_settings.API_KEY = "test_api_key"

    with patch('python_service.config.Settings', return_value=mock_settings):
        yield

@pytest.fixture
def client():
    """
    Create a TestClient for the API. The app is imported *inside* the fixture
    to ensure that the patch from `override_settings_for_tests` is active
    before the app and its lifespan manager are initialized.
    """
    from python_service.api import app
    with TestClient(app) as c:
        yield c

def test_health_check(client):
    """
    SPEC: The /health endpoint should be available and return a healthy status with a timestamp.
    """
    response = client.get("/health")
    assert response.status_code == 200
    assert response.json()["status"] == "ok"

# The engine is created in the lifespan, so we patch its methods directly
@patch('python_service.engine.OddsEngine.fetch_all_odds', new_callable=AsyncMock)
def test_get_races_success(mock_fetch, client):
    """
    SPEC: The /api/races endpoint should return data with a valid API key.
    """
    # ARRANGE
    today = date.today()
    mock_response_data = {"races": [{"id": "race1"}]}
    mock_fetch.return_value = mock_response_data
    headers = {"X-API-Key": "test_api_key"}

    # ACT
    response = client.get(f"/api/races?race_date={today.isoformat()}", headers=headers)

    # ASSERT
    assert response.status_code == 200
    assert response.json() == mock_response_data
    mock_fetch.assert_awaited_once_with(today.strftime('%Y-%m-%d'), None)

@patch('python_service.engine.OddsEngine.fetch_all_odds', new_callable=AsyncMock)
def test_get_races_invalid_key(mock_fetch, client):
    """
    SPEC: The /api/races endpoint should return a 403 error with an invalid API key.
    """
    # ARRANGE
    headers = {"X-API-Key": "invalid_key"}

    # ACT
    response = client.get("/api/races", headers=headers)

    # ASSERT
    assert response.status_code == 403
    assert response.json() == {"detail": "Invalid or missing API Key"}
    mock_fetch.assert_not_called()
<<<<<<< HEAD

@patch('python_service.engine.OddsEngine.fetch_all_odds', new_callable=AsyncMock)
def test_get_races_no_key(mock_fetch, client):
    """
    SPEC: The /api/races endpoint should return a 403 error with no API key.
    """
    # ARRANGE & ACT
    response = client.get("/api/races")

    # ASSERT
    # The default error from APIKeyHeader(auto_error=True) is "Not authenticated"
    assert response.status_code == 403
    assert response.json() == {"detail": "Not authenticated"}
    mock_fetch.assert_not_called()


# Tests for the new /api/adapters/status endpoint
@patch('python_service.engine.OddsEngine.get_all_adapter_statuses')
def test_get_all_adapter_statuses_success(mock_get_statuses, client):
    """
    SPEC: The /api/adapters/status endpoint should return status data with a valid API key.
    """
    # ARRANGE
    mock_status_data = [{"adapter_name": "Betfair", "status": "OK"}]
    mock_get_statuses.return_value = mock_status_data
    headers = {"X-API-Key": "test_api_key"}

    # ACT
    response = client.get("/api/adapters/status", headers=headers)

    # ASSERT
    assert response.status_code == 200
    assert response.json() == mock_status_data
    mock_get_statuses.assert_called_once()


@patch('python_service.engine.OddsEngine.get_all_adapter_statuses')
def test_get_all_adapter_statuses_invalid_key(mock_get_statuses, client):
    """
    SPEC: The /api/adapters/status endpoint should return a 403 error with an invalid API key.
    """
    # ARRANGE
    headers = {"X-API-Key": "invalid_key"}

    # ACT
    response = client.get("/api/adapters/status", headers=headers)

    # ASSERT
    assert response.status_code == 403
    assert response.json() == {"detail": "Invalid or missing API Key"}
    mock_get_statuses.assert_not_called()


@patch('python_service.engine.OddsEngine.get_all_adapter_statuses')
def test_get_all_adapter_statuses_no_key(mock_get_statuses, client):
    """
    SPEC: The /api/adapters/status endpoint should return a 403 error with no API key.
    """
    # ARRANGE & ACT
    response = client.get("/api/adapters/status")

    # ASSERT
    assert response.status_code == 403
    assert response.json() == {"detail": "Not authenticated"}
    mock_get_statuses.assert_not_called()
=======

@patch('python_service.engine.OddsEngine.fetch_all_odds', new_callable=AsyncMock)
def test_get_races_no_key(mock_fetch, client):
    """
    SPEC: The /api/races endpoint should return a 403 error with no API key.
    """
    # ARRANGE & ACT
    response = client.get("/api/races")

    # ASSERT
    # The default error from APIKeyHeader(auto_error=True) is "Not authenticated"
    assert response.status_code == 403
    assert response.json() == {"detail": "Not authenticated"}
    mock_fetch.assert_not_called()
>>>>>>> 64c8c2b8
<|MERGE_RESOLUTION|>--- conflicted
+++ resolved
@@ -72,7 +72,6 @@
     assert response.status_code == 403
     assert response.json() == {"detail": "Invalid or missing API Key"}
     mock_fetch.assert_not_called()
-<<<<<<< HEAD
 
 @patch('python_service.engine.OddsEngine.fetch_all_odds', new_callable=AsyncMock)
 def test_get_races_no_key(mock_fetch, client):
@@ -137,20 +136,4 @@
     # ASSERT
     assert response.status_code == 403
     assert response.json() == {"detail": "Not authenticated"}
-    mock_get_statuses.assert_not_called()
-=======
-
-@patch('python_service.engine.OddsEngine.fetch_all_odds', new_callable=AsyncMock)
-def test_get_races_no_key(mock_fetch, client):
-    """
-    SPEC: The /api/races endpoint should return a 403 error with no API key.
-    """
-    # ARRANGE & ACT
-    response = client.get("/api/races")
-
-    # ASSERT
-    # The default error from APIKeyHeader(auto_error=True) is "Not authenticated"
-    assert response.status_code == 403
-    assert response.json() == {"detail": "Not authenticated"}
-    mock_fetch.assert_not_called()
->>>>>>> 64c8c2b8
+    mock_get_statuses.assert_not_called()