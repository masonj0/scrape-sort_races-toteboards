--- conflicted
+++ resolved
@@ -62,7 +62,6 @@
     ECHO [X] CRITICAL: requirements.txt not found!
     exit /b 1
 )
-<<<<<<< HEAD
 ECHO.
 ECHO --- Python Packages to be Installed ---
 TYPE requirements.txt
@@ -73,15 +72,6 @@
 IF %ERRORLEVEL% NEQ 0 (
     ECHO [X] FAILED to install Python dependencies. Please check the output above for errors.
     exit /b 1
-=======
-FOR /F "usebackq delims==" %%p IN ("requirements.txt") DO (
-    ECHO   - Installing %%p...
-    python -m pip install "%%p"
-    IF %ERRORLEVEL% NEQ 0 (
-        ECHO [X] FAILED to install Python package: %%p.
-        exit /b 1
-    )
->>>>>>> 61ad54f1
 )
 echo  [V] Python packages installed!
 
