--- conflicted
+++ resolved
@@ -2,7 +2,6 @@
 SETLOCAL ENABLEDELAYEDEXPANSION
 
 REM ============================================================================
-<<<<<<< HEAD
 REM  FORTUNA FAUCET - Bulletproof Windows Setup (v4.1)
 REM  Includes: Pre-flight checks, dependency installation, parallel package setup, auto-recovery, config wizard
 REM ============================================================================
@@ -51,51 +50,6 @@
 ECHO   Run 'LAUNCH_FORTUNA.bat' to start the application.
 ECHO  ========================================================================
 ECHO.
-=======
-REM  FORTUNA ASCENDED - Bulletproof Windows Setup (v3.2)
-REM  Includes: Pre-flight checks, dependency installation, parallel package setup, auto-recovery
-REM ============================================================================
-
-TITLE Fortuna Ascended - Setup Wizard v3.2
-
-ECHO.
-ECHO  ========================================================================
-ECHO   FORTUNA ASCENDED - Bulletproof Installation Wizard
-ECHO  ========================================================================
-ECHO.
-
-REM --- Main Execution Flow ---
-SET "LAST_STEP="
-CALL :CheckPrerequisites
-IF %ERRORLEVEL% NEQ 0 GOTO :eof
-
-:RunInstallCoreDependencies
-SET "LAST_STEP=InstallCoreDependencies"
-CALL :InstallCoreDependencies
-IF %ERRORLEVEL% NEQ 0 GOTO ErrorHandler
-
-:RunSetupVirtualEnv
-SET "LAST_STEP=SetupVirtualEnv"
-CALL :SetupVirtualEnv
-IF %ERRORLEVEL% NEQ 0 GOTO ErrorHandler
-
-:RunInstallPackagesParallel
-SET "LAST_STEP=InstallPackagesParallel"
-CALL :InstallPackagesParallel
-IF %ERRORLEVEL% NEQ 0 GOTO ErrorHandler
-
-:RunCreateShortcuts
-SET "LAST_STEP=CreateShortcuts"
-CALL :CreateShortcuts
-IF %ERRORLEVEL% NEQ 0 GOTO ErrorHandler
-
-ECHO.
-ECHO  ========================================================================
-ECHO   SETUP COMPLETE!
-ECHO   Run 'LAUNCH_FORTUNA.bat' to start the application.
-ECHO  ========================================================================
-ECHO.
->>>>>>> 302c8bee
 PAUSE
 GOTO :eof
 
@@ -104,39 +58,22 @@
 REM ============================================================================
 
 :CheckPrerequisites
-<<<<<<< HEAD
     ECHO [1/6] Running pre-flight system checks...
-=======
-    ECHO [1/5] Running pre-flight system checks...
->>>>>>> 302c8bee
     net session >nul 2>&1
     if %errorlevel% neq 0 (
         echo  [FAIL] This installer requires Administrator privileges.
         echo  [FAIL] Please right-click and select "Run as Administrator"
-<<<<<<< HEAD
-        EXIT /B 1
-=======
-        pause
-        exit /b 1
->>>>>>> 302c8bee
+        EXIT /B 1
     )
     FOR /f "tokens=4-5 delims=. " %%i IN ('ver') DO SET "WIN_VERSION=%%i.%%j"
     IF "!WIN_VERSION!" LSS "10.0" (
         ECHO [FAIL] Windows 10 or later is required. Your version: !WIN_VERSION!
-<<<<<<< HEAD
-=======
-        PAUSE
->>>>>>> 302c8bee
         EXIT /B 1
     )
     FOR /f "tokens=3" %%a IN ('dir /-c ^| find "bytes free"') DO SET "FREE_SPACE=%%a"
     SET "FREE_SPACE_NUM=%FREE_SPACE:,=%"
     IF %FREE_SPACE_NUM% LSS 2147483648 (
         ECHO [FAIL] Insufficient disk space. At least 2GB is required.
-<<<<<<< HEAD
-=======
-        PAUSE
->>>>>>> 302c8bee
         EXIT /B 1
     )
     ping -n 1 google.com >nul 2>&1
@@ -150,11 +87,7 @@
     EXIT /B 0
 
 :InstallCoreDependencies
-<<<<<<< HEAD
     ECHO [2/6] Checking core dependencies (Python and Node.js)...
-=======
-    ECHO [2/5] Checking core dependencies (Python and Node.js)...
->>>>>>> 302c8bee
     python --version >nul 2>&1
     if %errorlevel% neq 0 (
         echo  [INFO] Python not found! Installing Python 3.11...
@@ -180,11 +113,7 @@
     EXIT /B 0
 
 :SetupVirtualEnv
-<<<<<<< HEAD
     ECHO [3/6] Setting up Python virtual environment...
-=======
-    ECHO [3/5] Setting up Python virtual environment...
->>>>>>> 302c8bee
     IF NOT EXIST .venv (
         ECHO [INFO] Creating new virtual environment...
         python -m venv .venv
@@ -200,11 +129,7 @@
     EXIT /B 0
 
 :InstallPackagesParallel
-<<<<<<< HEAD
     ECHO [4/6] Installing Python ^& Node.js dependencies in parallel...
-=======
-    ECHO [4/5] Installing Python ^& Node.js dependencies in parallel...
->>>>>>> 302c8bee
     ECHO      Output is logged to pip_install.log and npm_install.log.
 
     start "Python Install" /B cmd /c "call .venv\\Scripts\\activate.bat && python -m pip install -r python_service\\requirements.txt > pip_install.log 2>&1"
@@ -244,7 +169,6 @@
     ECHO.
     EXIT /B 0
 
-<<<<<<< HEAD
 :RunConfigurationWizard
     ECHO [5/6] Running initial configuration wizard...
     call .venv\\Scripts\\activate.bat
@@ -259,10 +183,6 @@
 
 :CreateShortcuts
     ECHO [6/6] Creating desktop shortcuts...
-=======
-:CreateShortcuts
-    ECHO [5/5] Creating desktop shortcuts...
->>>>>>> 302c8bee
     call CREATE_SHORTCUTS.bat
     IF %ERRORLEVEL% NEQ 0 (
         ECHO [WARN] Could not create desktop shortcuts. You can run them manually from the project folder.
