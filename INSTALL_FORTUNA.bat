--- conflicted
+++ resolved
@@ -55,7 +55,6 @@
 )
 
 echo.
-<<<<<<< HEAD
 echo  [4/5] Installing Python dependencies one by one...
 call .venv\\Scripts\\activate.bat
 python -m pip install --upgrade pip --quiet
@@ -71,24 +70,6 @@
         exit /b 1
     )
 )
-=======
-echo  [4/5] Installing Python dependencies...
-pushd python_service
-IF NOT EXIST requirements.txt (
-    ECHO [X] CRITICAL: requirements.txt not found in python_service folder!
-    popd
-    exit /b 1
-)
-call ..\\.venv\\Scripts\\activate.bat
-pip install --upgrade pip --quiet
-pip install -r requirements.txt --quiet
-IF %ERRORLEVEL% NEQ 0 (
-    ECHO [X] FAILED to install Python dependencies. Please check your Python and pip installation.
-    popd
-    exit /b 1
-)
-popd
->>>>>>> c14517e7
 echo  [V] Python packages installed!
 
 echo.
