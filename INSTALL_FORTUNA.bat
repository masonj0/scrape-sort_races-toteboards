@ECHO OFF
SETLOCAL ENABLEDELAYEDEXPANSION

REM ============================================================================
REM  FORTUNA ASCENDED - Bulletproof Windows Setup (v3.2)
REM  Includes: Pre-flight checks, dependency installation, parallel package setup, auto-recovery
REM ============================================================================

<<<<<<< HEAD
TITLE Fortuna Ascended - Setup Wizard v3.2

ECHO.
ECHO  ========================================================================
ECHO   FORTUNA ASCENDED - Bulletproof Installation Wizard
ECHO  ========================================================================
ECHO.

REM --- Main Execution Flow ---
SET "LAST_STEP="
CALL :CheckPrerequisites
IF %ERRORLEVEL% NEQ 0 GOTO :eof

:RunInstallCoreDependencies
SET "LAST_STEP=InstallCoreDependencies"
CALL :InstallCoreDependencies
IF %ERRORLEVEL% NEQ 0 GOTO ErrorHandler

:RunSetupVirtualEnv
SET "LAST_STEP=SetupVirtualEnv"
CALL :SetupVirtualEnv
IF %ERRORLEVEL% NEQ 0 GOTO ErrorHandler

:RunInstallPackagesParallel
SET "LAST_STEP=InstallPackagesParallel"
CALL :InstallPackagesParallel
IF %ERRORLEVEL% NEQ 0 GOTO ErrorHandler

:RunCreateShortcuts
SET "LAST_STEP=CreateShortcuts"
CALL :CreateShortcuts
IF %ERRORLEVEL% NEQ 0 GOTO ErrorHandler

ECHO.
ECHO  ========================================================================
ECHO   SETUP COMPLETE!
ECHO   Run 'LAUNCH_FORTUNA.bat' to start the application.
ECHO  ========================================================================
ECHO.
PAUSE
GOTO :eof

REM ============================================================================
REM  SUBROUTINES
REM ============================================================================

:CheckPrerequisites
    ECHO [1/5] Running pre-flight system checks...
    net session >nul 2>&1
    if %errorlevel% neq 0 (
        echo  [FAIL] This installer requires Administrator privileges.
        echo  [FAIL] Please right-click and select "Run as Administrator"
        pause
        exit /b 1
    )
    FOR /f "tokens=4-5 delims=. " %%i IN ('ver') DO SET "WIN_VERSION=%%i.%%j"
    IF "!WIN_VERSION!" LSS "10.0" (
        ECHO [FAIL] Windows 10 or later is required. Your version: !WIN_VERSION!
        PAUSE
        EXIT /B 1
    )
    FOR /f "tokens=3" %%a IN ('dir /-c ^| find "bytes free"') DO SET "FREE_SPACE=%%a"
    SET "FREE_SPACE_NUM=%FREE_SPACE:,=%"
    IF %FREE_SPACE_NUM% LSS 2147483648 (
        ECHO [FAIL] Insufficient disk space. At least 2GB is required.
        PAUSE
        EXIT /B 1
    )
    ping -n 1 google.com >nul 2>&1
    IF %ERRORLEVEL% NEQ 0 (
        ECHO [WARN] No internet connectivity detected. Installation may fail.
        CHOICE /C YN /M "Continue anyway?"
        IF ERRORLEVEL 2 EXIT /B 1
    )
    ECHO [OK] System prerequisites are met.
    ECHO.
    EXIT /B 0

:InstallCoreDependencies
    ECHO [2/5] Checking core dependencies (Python and Node.js)...
    python --version >nul 2>&1
    if %errorlevel% neq 0 (
        echo  [INFO] Python not found! Installing Python 3.11...
        powershell -Command "Invoke-WebRequest -Uri 'https://www.python.org/ftp/python/3.11.7/python-3.11.7-amd64.exe' -OutFile '%TEMP%\\python_installer.exe'"
        "%TEMP%\\python_installer.exe" /quiet InstallAllUsers=1 PrependPath=1 Include_test=0
        del "%TEMP%\\python_installer.exe"
        echo  [OK] Python installed successfully!
    ) else (
        echo  [OK] Python is already installed.
    )
    node --version >nul 2>&1
    if %errorlevel% neq 0 (
        echo  [INFO] Node.js not found! Installing Node.js LTS...
        powershell -Command "Invoke-WebRequest -Uri 'https://nodejs.org/dist/v20.10.0/node-v20.10.0-x64.msi' -OutFile '%TEMP%\\node_installer.msi'"
        msiexec /i "%TEMP%\\node_installer.msi" /quiet /norestart
        del "%TEMP%\\node_installer.msi"
        echo  [OK] Node.js installed successfully!
    ) else (
        echo  [OK] Node.js is already installed.
    )
    ECHO [OK] Core dependencies are present.
    ECHO.
    EXIT /B 0

:SetupVirtualEnv
    ECHO [3/5] Setting up Python virtual environment...
    IF NOT EXIST .venv (
        ECHO [INFO] Creating new virtual environment...
        python -m venv .venv
        IF %ERRORLEVEL% NEQ 0 (
            ECHO [FAIL] Failed to create Python virtual environment.
            EXIT /B 1
        )
    ) ELSE (
        ECHO [INFO] Existing virtual environment found.
    )
    ECHO [OK] Virtual environment is ready.
    ECHO.
    EXIT /B 0

:InstallPackagesParallel
    ECHO [4/5] Installing Python ^& Node.js dependencies in parallel...
    ECHO      Output is logged to pip_install.log and npm_install.log.

    start "Python Install" /B cmd /c "call .venv\\Scripts\\activate.bat && python -m pip install -r python_service\\requirements.txt > pip_install.log 2>&1"
    start "NPM Install" /B cmd /c "cd web_platform\\frontend && npm install > npm_install.log 2>&1"

    :WaitLoop
        tasklist /FI "IMAGENAME eq cmd.exe" /FI "WINDOWTITLE eq Python Install" 2>NUL | find "cmd.exe" >NUL
        set PIP_RUNNING=%errorlevel%
        tasklist /FI "IMAGENAME eq cmd.exe" /FI "WINDOWTITLE eq NPM Install" 2>NUL | find "cmd.exe" >NUL
        set NPM_RUNNING=%errorlevel%
        IF %PIP_RUNNING%==0 GOTO :WaitLoopDelay
        IF %NPM_RUNNING%==0 GOTO :WaitLoopDelay
        GOTO :EndWaitLoop

    :WaitLoopDelay
        ECHO [INFO] Installation in progress... Please wait.
        timeout /t 5 /nobreak >nul
        GOTO :WaitLoop

    :EndWaitLoop
    ECHO [OK] Parallel installations complete. Checking logs...

    findstr /C:"Successfully installed" pip_install.log >nul
    SET PIP_SUCCESS=%errorlevel%
    findstr /C:"added" npm_install.log >nul
    SET NPM_SUCCESS=%errorlevel%

    IF %PIP_SUCCESS% NEQ 0 (
        ECHO [FAIL] Python package installation failed. Check pip_install.log.
        EXIT /B 1
    )
    IF %NPM_SUCCESS% NEQ 0 (
        ECHO [FAIL] Node.js package installation failed. Check npm_install.log.
        EXIT /B 1
    )
    ECHO [OK] All dependencies installed successfully.
    ECHO.
    EXIT /B 0

:CreateShortcuts
    ECHO [5/5] Creating desktop shortcuts...
    call CREATE_SHORTCUTS.bat
    IF %ERRORLEVEL% NEQ 0 (
        ECHO [WARN] Could not create desktop shortcuts. You can run them manually from the project folder.
    ) ELSE (
        ECHO [OK] Desktop shortcuts created.
    )
    ECHO.
    EXIT /B 0

:ErrorHandler
    ECHO.
    ECHO  ========================================================================
    ECHO   [ERROR] SETUP FAILED on step: %LAST_STEP%
    ECHO  ========================================================================
    ECHO.
    ECHO  An error occurred. Please check the messages above or the log files.
    ECHO.
    CHOICE /C RF /N /M "Would you like to [R]etry the failed step or perform a [F]ull Reset?"

    IF ERRORLEVEL 2 GOTO :FullReset
    IF ERRORLEVEL 1 GOTO :RetryStep

:RetryStep
    ECHO [RETRY] Retrying step: %LAST_STEP%...
    GOTO Run%LAST_STEP%

:FullReset
    ECHO [RESET] Performing a full reset. Deleting potentially corrupted files...
    IF EXIST .venv (
        ECHO [RESET] Removing Python virtual environment...
        rmdir /s /q .venv 2>nul
    )
    IF EXIST web_platform\frontend\node_modules (
        ECHO [RESET] Removing Node.js modules...
        rmdir /s /q web_platform\frontend\node_modules 2>nul
    )
    ECHO [RESET] Complete. Please re-run this installer.
    ECHO.
    PAUSE
    EXIT /B 0
=======
title Fortuna Faucet - Installation Wizard
color 0A
echo.
echo  ========================================================================
echo   FORTUNA FAUCET - Automated Installation Wizard
echo  ========================================================================
echo.

REM Check for admin privileges
net session >nul 2>&1
if %errorlevel% neq 0 (
    echo  [!] This installer requires Administrator privileges.
    echo  [!] Please right-click and select "Run as Administrator"
    pause
    exit /b 1
)

echo  [1/5] Checking Python installation...
python --version >nul 2>&1
if %errorlevel% neq 0 (
    echo  [X] Python not found! Installing Python 3.11...
    powershell -Command "Invoke-WebRequest -Uri 'https://www.python.org/ftp/python/3.11.7/python-3.11.7-amd64.exe' -OutFile '%TEMP%\\python_installer.exe'"
    "%TEMP%\\python_installer.exe" /quiet InstallAllUsers=1 PrependPath=1 Include_test=0
    del "%TEMP%\\python_installer.exe"
    echo  [V] Python installed successfully!
) else (
    echo  [V] Python found!
)

echo.
echo  [2/5] Checking Node.js installation...
node --version >nul 2>&1
if %errorlevel% neq 0 (
    echo  [X] Node.js not found! Installing Node.js LTS...
    powershell -Command "Invoke-WebRequest -Uri 'https://nodejs.org/dist/v20.10.0/node-v20.10.0-x64.msi' -OutFile '%TEMP%\\node_installer.msi'"
    msiexec /i "%TEMP%\\node_installer.msi" /quiet /norestart
    del "%TEMP%\\node_installer.msi"
    echo  [V] Node.js installed successfully!
) else (
    echo  [V] Node.js found!
)

echo.
echo  [3/5] Setting up Python virtual environment...
if not exist .venv (
    python -m venv .venv
    echo  [V] Virtual environment created!
) else (
    echo  [V] Virtual environment already exists!
)

echo.
ECHO [4/5] Installing Python & Node.js dependencies in parallel...
ECHO      Output is logged to pip_install.log and npm_install.log in the root directory.

REM Run installations in the background of the current console window
start "Python Install" /B cmd /c "call .venv\Scripts\activate.bat && python -m pip install -r python_service\requirements.txt > pip_install.log 2>&1"
start "NPM Install" /B cmd /c "cd web_platform\frontend && npm install > npm_install.log 2>&1"

:WaitLoop
    REM Check if the processes are still running by looking for their window titles
    tasklist /FI "IMAGENAME eq cmd.exe" /FI "WINDOWTITLE eq Python Install" 2>NUL | find "cmd.exe" >NUL
    set PIP_RUNNING=%errorlevel%
    tasklist /FI "IMAGENAME eq cmd.exe" /FI "WINDOWTITLE eq NPM Install" 2>NUL | find "cmd.exe" >NUL
    set NPM_RUNNING=%errorlevel%

    IF %PIP_RUNNING%==0 (
        ECHO [INFO] Python installation is in progress...
    )
    IF %NPM_RUNNING%==0 (
        ECHO [INFO] Node.js installation is in progress...
    )

    REM If either is running, wait and loop again
    IF %PIP_RUNNING%==0 GOTO :WaitLoopDelay
    IF %NPM_RUNNING%==0 GOTO :WaitLoopDelay
    GOTO :EndWaitLoop

:WaitLoopDelay
    timeout /t 5 /nobreak >nul
    GOTO :WaitLoop

:EndWaitLoop
ECHO [OK] Parallel installations complete. Checking logs...

REM Check pip log for errors. A success log is usually very long.
findstr /C:"Successfully installed" pip_install.log >nul
IF %ERRORLEVEL% NEQ 0 (
    ECHO [ERROR] Python package installation may have failed. Please check pip_install.log for details.
    REM Do not exit, as npm might have succeeded and user can debug.
)

REM Check npm log for success message.
findstr /C:"added" npm_install.log >nul
IF %ERRORLEVEL% NEQ 0 (
    ECHO [WARN] Could not confirm successful npm package installation. Please check npm_install.log.
)

echo.
echo  [5/5] Creating desktop shortcuts...
call CREATE_SHORTCUTS.bat

echo.
echo  ========================================================================
echo   INSTALLATION COMPLETE!
echo  ========================================================================
echo.
pause
>>>>>>> a305ff61
<|MERGE_RESOLUTION|>--- conflicted
+++ resolved
@@ -6,7 +6,6 @@
 REM  Includes: Pre-flight checks, dependency installation, parallel package setup, auto-recovery
 REM ============================================================================
 
-<<<<<<< HEAD
 TITLE Fortuna Ascended - Setup Wizard v3.2
 
 ECHO.
@@ -209,114 +208,4 @@
     ECHO [RESET] Complete. Please re-run this installer.
     ECHO.
     PAUSE
-    EXIT /B 0
-=======
-title Fortuna Faucet - Installation Wizard
-color 0A
-echo.
-echo  ========================================================================
-echo   FORTUNA FAUCET - Automated Installation Wizard
-echo  ========================================================================
-echo.
-
-REM Check for admin privileges
-net session >nul 2>&1
-if %errorlevel% neq 0 (
-    echo  [!] This installer requires Administrator privileges.
-    echo  [!] Please right-click and select "Run as Administrator"
-    pause
-    exit /b 1
-)
-
-echo  [1/5] Checking Python installation...
-python --version >nul 2>&1
-if %errorlevel% neq 0 (
-    echo  [X] Python not found! Installing Python 3.11...
-    powershell -Command "Invoke-WebRequest -Uri 'https://www.python.org/ftp/python/3.11.7/python-3.11.7-amd64.exe' -OutFile '%TEMP%\\python_installer.exe'"
-    "%TEMP%\\python_installer.exe" /quiet InstallAllUsers=1 PrependPath=1 Include_test=0
-    del "%TEMP%\\python_installer.exe"
-    echo  [V] Python installed successfully!
-) else (
-    echo  [V] Python found!
-)
-
-echo.
-echo  [2/5] Checking Node.js installation...
-node --version >nul 2>&1
-if %errorlevel% neq 0 (
-    echo  [X] Node.js not found! Installing Node.js LTS...
-    powershell -Command "Invoke-WebRequest -Uri 'https://nodejs.org/dist/v20.10.0/node-v20.10.0-x64.msi' -OutFile '%TEMP%\\node_installer.msi'"
-    msiexec /i "%TEMP%\\node_installer.msi" /quiet /norestart
-    del "%TEMP%\\node_installer.msi"
-    echo  [V] Node.js installed successfully!
-) else (
-    echo  [V] Node.js found!
-)
-
-echo.
-echo  [3/5] Setting up Python virtual environment...
-if not exist .venv (
-    python -m venv .venv
-    echo  [V] Virtual environment created!
-) else (
-    echo  [V] Virtual environment already exists!
-)
-
-echo.
-ECHO [4/5] Installing Python & Node.js dependencies in parallel...
-ECHO      Output is logged to pip_install.log and npm_install.log in the root directory.
-
-REM Run installations in the background of the current console window
-start "Python Install" /B cmd /c "call .venv\Scripts\activate.bat && python -m pip install -r python_service\requirements.txt > pip_install.log 2>&1"
-start "NPM Install" /B cmd /c "cd web_platform\frontend && npm install > npm_install.log 2>&1"
-
-:WaitLoop
-    REM Check if the processes are still running by looking for their window titles
-    tasklist /FI "IMAGENAME eq cmd.exe" /FI "WINDOWTITLE eq Python Install" 2>NUL | find "cmd.exe" >NUL
-    set PIP_RUNNING=%errorlevel%
-    tasklist /FI "IMAGENAME eq cmd.exe" /FI "WINDOWTITLE eq NPM Install" 2>NUL | find "cmd.exe" >NUL
-    set NPM_RUNNING=%errorlevel%
-
-    IF %PIP_RUNNING%==0 (
-        ECHO [INFO] Python installation is in progress...
-    )
-    IF %NPM_RUNNING%==0 (
-        ECHO [INFO] Node.js installation is in progress...
-    )
-
-    REM If either is running, wait and loop again
-    IF %PIP_RUNNING%==0 GOTO :WaitLoopDelay
-    IF %NPM_RUNNING%==0 GOTO :WaitLoopDelay
-    GOTO :EndWaitLoop
-
-:WaitLoopDelay
-    timeout /t 5 /nobreak >nul
-    GOTO :WaitLoop
-
-:EndWaitLoop
-ECHO [OK] Parallel installations complete. Checking logs...
-
-REM Check pip log for errors. A success log is usually very long.
-findstr /C:"Successfully installed" pip_install.log >nul
-IF %ERRORLEVEL% NEQ 0 (
-    ECHO [ERROR] Python package installation may have failed. Please check pip_install.log for details.
-    REM Do not exit, as npm might have succeeded and user can debug.
-)
-
-REM Check npm log for success message.
-findstr /C:"added" npm_install.log >nul
-IF %ERRORLEVEL% NEQ 0 (
-    ECHO [WARN] Could not confirm successful npm package installation. Please check npm_install.log.
-)
-
-echo.
-echo  [5/5] Creating desktop shortcuts...
-call CREATE_SHORTCUTS.bat
-
-echo.
-echo  ========================================================================
-echo   INSTALLATION COMPLETE!
-echo  ========================================================================
-echo.
-pause
->>>>>>> a305ff61
+    EXIT /B 0