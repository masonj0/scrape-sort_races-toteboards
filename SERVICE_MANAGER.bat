--- conflicted
+++ resolved
@@ -22,19 +22,11 @@
 echo.
 echo   Quick Actions:
 echo   [1] Start Services      [2] Stop Services       [3] Restart Services
-<<<<<<< HEAD
 echo.
 echo   Diagnostics & Tools:
 echo   [4] Check Live Status   [5] View Latest Logs    [6] Validate Dependencies
 echo   [7] Auto-Fix Issues     [8] Performance Stats   [9] Factory Reset
 echo.
-=======
-echo.
-echo   Diagnostics & Tools:
-echo   [4] Check Live Status   [5] View Latest Logs    [6] Validate Dependencies
-echo   [7] Auto-Fix Issues     [8] Performance Stats   [9] Factory Reset
-echo.
->>>>>>> f5202c1f
 echo   System:
 echo   [0] Exit
 echo  ========================================================================
