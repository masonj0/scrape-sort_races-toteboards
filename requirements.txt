fastapi==0.104.1
uvicorn[standard]==0.24.0
aiohttp==3.9.0
pydantic==2.5.2
pytest==8.3.2
httpx==0.27.0
slowapi==0.1.9
pydantic-settings==2.1.0

# --- Data Warehouse & ETL ---
psycopg2-binary
pandas
SQLAlchemy
# --- Windows Native GUI Monitor Dependency ---
<<<<<<< HEAD
httpx

# --- Windows Operator Experience Enhancements ---
colorama
win10toast-py3
=======
httpx
>>>>>>> b21d9904
<|MERGE_RESOLUTION|>--- conflicted
+++ resolved
@@ -12,12 +12,8 @@
 pandas
 SQLAlchemy
 # --- Windows Native GUI Monitor Dependency ---
-<<<<<<< HEAD
 httpx
 
 # --- Windows Operator Experience Enhancements ---
 colorama
-win10toast-py3
-=======
-httpx
->>>>>>> b21d9904
+win10toast-py3