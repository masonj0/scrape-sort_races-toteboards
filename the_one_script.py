#!/usr/bin/env python3
"""
<<<<<<< HEAD
# The Sovereign Script (Diagnostic V9)
# A single, self-contained artifact for diagnostics and demonstration of the complete Python data pipeline.
=======
# The One Script V8 (Perfected): The Complete Checkmate Racing Analysis System
# A single, self-contained application incorporating all features from the tri-hybrid architecture.

# VERSION 8.1 - THE 10/10 MANDATE
# - Corrected TrifectaAnalyzer logic.
# - Implemented non-blocking Streamlit refresh.
# - Hardened DefensiveFetcher with persistent client and non-JSON handling.
# - Implemented robust database safety with explicit columns and date handling.
# - Corrected concurrency hygiene for the background service.
# - Implemented robust data deduplication logic.
# - Added production-grade logging and settings validation.

Setup:
1. pip install -r requirements.txt
2. Create .env with: RACING_API_KEY="your_key" (optional)
3. Run: streamlit run the_one_script.py
>>>>>>> dd8aba63
"""

import logging
import json
import subprocess
import concurrent.futures
import time
<<<<<<< HEAD
import sqlite3
from abc import ABC, abstractmethod
from typing import List, Optional, Union, Dict
from datetime import datetime
from pydantic import BaseModel, Field
from pydantic_settings import BaseSettings
from cachetools import TTLCache

# --- 1. SETTINGS & MODELS ---

class Settings(BaseSettings):
    QUALIFICATION_SCORE: float = 75.0
    FIELD_SIZE_OPTIMAL_MIN: int = 4
    FIELD_SIZE_OPTIMAL_MAX: int = 6
    FIELD_SIZE_ACCEPTABLE_MIN: int = 7
    FIELD_SIZE_ACCEPTABLE_MAX: int = 8
    FIELD_SIZE_OPTIMAL_POINTS: int = 30
    FIELD_SIZE_ACCEPTABLE_POINTS: int = 10
    FIELD_SIZE_PENALTY_POINTS: int = -20
    FAV_ODDS_POINTS: int = 30
    MAX_FAV_ODDS: float = 3.5
    SECOND_FAV_ODDS_POINTS: int = 40
    MIN_2ND_FAV_ODDS: float = 4.0

=======
import os
import json
import sqlite3
import logging
import threading
from datetime import datetime, date
from typing import List, Optional, Dict, Any
from abc import ABC, abstractmethod
import httpx
from dotenv import load_dotenv
from pydantic import BaseModel, Field
from pydantic_settings import BaseSettings

# --- 1. LOGGING & SETTINGS ---

logging.basicConfig(
    level=logging.INFO,
    format="%(asctime)s | %(levelname)s | %(threadName)s | %(name)s | %(message)s",
)
logging.getLogger("httpx").setLevel(logging.WARNING)
logging.info("Checkmate V8 (Perfected) starting up")

class Settings(BaseSettings):
    QUALIFICATION_SCORE: float = Field(default=75.0)
    FIELD_SIZE_OPTIMAL_MIN: int = Field(default=4)
    FIELD_SIZE_OPTIMAL_MAX: int = Field(default=6)
    FIELD_SIZE_ACCEPTABLE_MIN: int = Field(default=7)
    FIELD_SIZE_ACCEPTABLE_MAX: int = Field(default=8)
    FIELD_SIZE_OPTIMAL_POINTS: int = Field(default=30)
    FIELD_SIZE_ACCEPTABLE_POINTS: int = Field(default=10)
    FIELD_SIZE_PENALTY_POINTS: int = Field(default=-20)
    FAV_ODDS_POINTS: int = Field(default=30)
    MAX_FAV_ODDS: float = Field(default=3.5)
    SECOND_FAV_ODDS_POINTS: int = Field(default=40)
    MIN_2ND_FAV_ODDS: float = Field(default=4.0)
    RACING_API_KEY: str = Field(default=os.getenv("RACING_API_KEY", ""))

# --- 2. DATA MODELS ---
>>>>>>> dd8aba63
class Runner(BaseModel):
    name: str
    odds: Optional[float] = None

class Race(BaseModel):
    race_id: str
    track_name: str
    race_number: Optional[int] = None
    post_time: Optional[datetime] = None
    runners: List[Runner]
    source: Optional[str] = None
    checkmate_score: Optional[float] = None
    is_qualified: Optional[bool] = None
    trifecta_factors_json: Optional[str] = None

<<<<<<< HEAD
# --- 2. DATABASE HANDLER ---

class DatabaseHandler:
    def __init__(self, db_path: str):
        self.db_path = db_path
        self.logger = logging.getLogger(self.__class__.__name__)
        self._setup_database()

    def _get_connection(self):
        return sqlite3.connect(self.db_path, timeout=10)

    def _setup_database(self):
        schema = """
        CREATE TABLE IF NOT EXISTS live_races (
            race_id TEXT PRIMARY KEY,
            track_name TEXT NOT NULL,
            race_number INTEGER,
            post_time DATETIME,
            raw_data_json TEXT,
            checkmate_score REAL NOT NULL,
            qualified BOOLEAN NOT NULL,
            trifecta_factors_json TEXT,
            updated_at DATETIME DEFAULT CURRENT_TIMESTAMP
        );
        CREATE INDEX IF NOT EXISTS idx_races_qualified_score ON live_races(qualified, checkmate_score DESC);
        """
        try:
            with self._get_connection() as conn:
                conn.executescript(schema)
                conn.commit()
            self.logger.info("Database schema created successfully")
        except Exception as e:
            self.logger.error(f"Database setup failed: {e}")
            raise

    def update_races(self, races: List[Race]):
        if not races:
            self.logger.warning("No races to update")
            return
        try:
            with self._get_connection() as conn:
                cursor = conn.cursor()
                for race in races:
                    cursor.execute("INSERT OR REPLACE INTO live_races (race_id, track_name, race_number, post_time, raw_data_json, checkmate_score, qualified, trifecta_factors_json, updated_at) VALUES (?, ?, ?, ?, ?, ?, ?, ?, ?)", (race.race_id, race.track_name, race.race_number, race.post_time, race.model_dump_json(), race.checkmate_score or 0, race.is_qualified or False, race.trifecta_factors_json, datetime.now()))
                conn.commit()
            self.logger.info(f"Successfully updated {len(races)} races in database")
        except Exception as e:
            self.logger.error(f"Database update failed: {e}")
            raise

# --- 3. CORE ENGINE ---

class DefensiveFetcher:
    def get(self, url: str, headers: Optional[Dict[str, str]] = None) -> Union[dict, str, None]:
        try:
            command = ["curl", "-s", "-L", "--tlsv1.2", "--http1.1"]
            if headers: [command.extend(["-H", f"{k}: {v}"]) for k, v in headers.items()]
            command.append(url)
            result = subprocess.run(command, capture_output=True, text=True, check=True, timeout=15)
            response_text = result.stdout
            try: return json.loads(response_text)
            except json.JSONDecodeError: return response_text
        except (subprocess.CalledProcessError, subprocess.TimeoutExpired) as e:
            logging.error(f"CRITICAL: curl GET failed for {url}. Details: {e}")
            return None

class BaseAdapterV8(ABC):
    def __init__(self, fetcher: DefensiveFetcher, settings: Settings):
        self.fetcher, self.settings = fetcher, settings
        self.cache = TTLCache(maxsize=100, ttl=300)
        self.logger = logging.getLogger(self.__class__.__name__)
    @abstractmethod
    def fetch_races(self) -> List[Race]: raise NotImplementedError

class EnhancedTVGAdapter(BaseAdapterV8):
    SOURCE_ID = "tvg"
    BASE_URL = "https://mobile-api.tvg.com/api/mobile/races/today"
    def fetch_races(self) -> List[Race]:
        cache_key = f"tvg_races_{datetime.now().hour}"
        if cache_key in self.cache: return self.cache[cache_key]
        response_data = self.fetcher.get(self.BASE_URL)
        if not response_data or 'races' not in response_data: return []
        all_races = []
        for race_info in response_data.get('races', []):
            try:
                runners = []
                for r in race_info.get('runners', []):
                    if not r.get('scratched') and r.get('odds'):
                        odds = self._parse_odds(r.get('odds'))
                        if odds: runners.append(Runner(name=r.get('horseName', 'N/A'), odds=odds))
                if len(runners) >= 3:
                    all_races.append(Race(race_id=f"tvg_{race_info.get('raceId')}", track_name=race_info.get('trackName', 'N/A'), race_number=race_info.get('raceNumber'), post_time=self._parse_datetime(race_info.get('postTime')), runners=runners, source=self.SOURCE_ID))
            except Exception as e: self.logger.warning(f"Skipping malformed TVG race: {e}")
        self.cache[cache_key] = all_races
        return all_races
    def _parse_odds(self, odds_data) -> Optional[float]:
        if not odds_data or odds_data.get('morningLine') is None: return None
        try: num, den = map(int, odds_data['morningLine'].split('/')); return (num / den) + 1.0
        except (ValueError, TypeError, ZeroDivisionError): return None
    def _parse_datetime(self, time_str) -> Optional[datetime]:
        if not time_str: return None
        try: return datetime.fromisoformat(time_str.replace('Z', '+00:00'))
        except: return None

class EnhancedBetfairAdapter(BaseAdapterV8):
    SOURCE_ID = "betfair_exchange"
    BASE_URL = "https://ero.betfair.com/www/sports/exchange/readonly/v1/bymarket?alt=json&filter=canonical&maxResults=10&eventTypeIds=7"
    def fetch_races(self) -> List[Race]:
        data = self.fetcher.get(self.BASE_URL, headers={'Accept': 'application/json'})
        if not data: return []
        races = []
        try:
            event_nodes = data.get('eventTypes', [{}])[0].get('eventNodes', [])
            for event_node in event_nodes[:3]:
                event = event_node.get('event', {})
                for market_node in event_node.get('marketNodes', []):
                    market = market_node.get('market', {})
                    if market.get('marketType') != 'WIN': continue
                    runners = []
                    for runner in market_node.get('runners', []):
                        if runner.get('state', {}).get('status') == 'ACTIVE':
                            odds = None
                            if 'exchange' in runner:
                                available_to_back = runner['exchange'].get('availableToBack', [])
                                if available_to_back: odds = available_to_back[0].get('price')
                            if odds: runners.append(Runner(name=runner.get('description', {}).get('runnerName', 'Unknown'), odds=odds))
                    if len(runners) >= 3:
                        races.append(Race(race_id=f"betfair_{market.get('marketId', 'unknown')}", track_name=event.get('venue', 'Betfair Exchange'), runners=runners, source=self.SOURCE_ID))
        except Exception as e: self.logger.error(f"Error parsing Betfair data: {e}")
        return races

PRODUCTION_ADAPTERS = [EnhancedTVGAdapter, EnhancedBetfairAdapter]

class SuperchargedOrchestrator:
    def __init__(self, settings: Settings):
        self.fetcher = DefensiveFetcher()
        self.settings = settings
        self.adapters = [Adapter(self.fetcher, self.settings) for Adapter in PRODUCTION_ADAPTERS]
        self.logger = logging.getLogger(self.__class__.__name__)
    def get_races_parallel(self) -> List[Race]:
        all_races = []
        with concurrent.futures.ThreadPoolExecutor(max_workers=len(self.adapters)) as executor:
            future_to_adapter = {executor.submit(adapter.fetch_races): adapter for adapter in self.adapters}
            for future in concurrent.futures.as_completed(future_to_adapter):
                try:
                    races = future.result()
                    if races: all_races.extend(races)
                except Exception as e: self.logger.error(f"Adapter {future_to_adapter[future].__class__.__name__} failed: {e}", exc_info=True)
        return all_races

class EnhancedTrifectaAnalyzer:
    def __init__(self, settings: Settings):
        self.settings = settings
    def analyze_race(self, race: Race) -> Race:
        score, factors = 0.0, {}
        horses_with_odds = sorted([r for r in race.runners if r.odds], key=lambda h: h.odds)
        num_runners = len(horses_with_odds)
        if self.settings.FIELD_SIZE_OPTIMAL_MIN <= num_runners <= self.settings.FIELD_SIZE_OPTIMAL_MAX: p, ok, r = self.settings.FIELD_SIZE_OPTIMAL_POINTS, True, f"Optimal field size ({num_runners})"
        elif self.settings.FIELD_SIZE_ACCEPTABLE_MIN <= num_runners <= self.settings.FIELD_SIZE_ACCEPTABLE_MAX: p, ok, r = self.settings.FIELD_SIZE_ACCEPTABLE_POINTS, True, f"Acceptable field size ({num_runners})"
        else: p, ok, r = self.settings.FIELD_SIZE_PENALTY_POINTS, False, f"Field size not ideal ({num_runners})"
        score += p; factors["fieldSize"] = {"points": p, "ok": ok, "reason": r}
        if num_runners >= 2:
            fav, sec_fav = horses_with_odds[0], horses_with_odds[1]
            if fav.odds <= self.settings.MAX_FAV_ODDS: p, ok, r = self.settings.FAV_ODDS_POINTS, True, f"Favorite odds OK ({fav.odds:.2f})"
            else: p, ok, r = 0, False, f"Favorite odds too high ({fav.odds:.2f})"
            score += p; factors["favoriteOdds"] = {"points": p, "ok": ok, "reason": r}
            if sec_fav.odds >= self.settings.MIN_2ND_FAV_ODDS: p, ok, r = self.settings.SECOND_FAV_ODDS_POINTS, True, f"2nd Favorite OK ({sec_fav.odds:.2f})"
            else: p, ok, r = 0, False, f"2nd Favorite odds too low ({sec_fav.odds:.2f})"
            score += p; factors["secondFavoriteOdds"] = {"points": p, "ok": ok, "reason": r}
        race.checkmate_score = score
        race.is_qualified = score >= self.settings.QUALIFICATION_SCORE
        race.trifecta_factors_json = json.dumps(factors)
        return race

# --- 4. MAIN EXECUTION BLOCK ---
=======
# --- 3. DEFENSIVE HTTP CLIENT ---
class DefensiveFetcher:
    def __init__(self):
        self.failure_counts: Dict[str, int] = {}
        self.last_failure_time: Dict[str, float] = {}
        self.circuit_breaker_threshold = 3
        self.circuit_breaker_timeout = 300
        self._client = httpx.AsyncClient(timeout=httpx.Timeout(15.0, connect=5.0), headers={"User-Agent": "CheckmateV8/1.0"})

    async def aclose(self):
        try: await self._client.aclose()
        except Exception: pass

    def is_circuit_breaker_open(self, domain: str) -> bool:
        if self.failure_counts.get(domain, 0) < self.circuit_breaker_threshold: return False
        if time.time() - self.last_failure_time.get(domain, 0) < self.circuit_breaker_timeout:
            return True
        self.failure_counts[domain] = 0
        return False

    def record_success(self, domain: str): self.failure_counts[domain] = 0
    def record_failure(self, domain: str):
        self.failure_counts[domain] = self.failure_counts.get(domain, 0) + 1
        self.last_failure_time[domain] = time.time()

    @staticmethod
    def get_domain(url: str) -> str:
        from urllib.parse import urlparse
        return urlparse(url).netloc

    async def get(self, url: str, headers: Optional[Dict[str, str]] = None) -> Optional[Dict[str, Any]]:
        domain = self.get_domain(url)
        if self.is_circuit_breaker_open(domain):
            logging.warning(f"Circuit breaker open for {domain}")
            return None
        for attempt in range(3):
            try:
                response = await self._client.get(url, headers=headers or {})
                response.raise_for_status()
                self.record_success(domain)
                return response.json()
            except (httpx.HTTPError, json.JSONDecodeError) as e:
                wait = (2 ** attempt) + (0.1 * attempt)
                logging.warning(f"HTTP/JSON failure from {domain} (attempt {attempt+1}): {e}. Backing off {wait:.1f}s")
                if attempt == 2: self.record_failure(domain)
                await asyncio.sleep(wait)
        return None

# --- 4. DATA SOURCE ADAPTERS ---
class BaseAdapter(ABC):
    def __init__(self, fetcher: DefensiveFetcher): self.fetcher = fetcher
    @abstractmethod
    async def fetch_races(self) -> List[Race]: raise NotImplementedError

class TVGAdapter(BaseAdapter):
    SOURCE_ID, BASE_URL = "tvg", "https://mobile-api.tvg.com/api/mobile/races/today"

    @staticmethod
    def _parse_decimal_odds(ml: Optional[str]) -> Optional[float]:
        if not ml: return None
        try: n, d = map(int, ml.strip().split("/")); return (n / d) + 1.0
        except: return None

    async def fetch_races(self) -> List[Race]:
        data = await self.fetcher.get(self.BASE_URL)
        if not data or 'races' not in data: return []
        races: List[Race] = []
        for r_info in data.get('races', []):
            try:
                runners: List[Runner] = []
                for r in r_info.get('runners', []):
                    if r.get('scratched'): continue
                    odds = self._parse_decimal_odds((r.get('odds') or {}).get('morningLine'))
                    if odds: runners.append(Runner(name=r.get('horseName') or "N/A", odds=odds))
                if len(runners) < 3: continue
                post_dt = datetime.fromisoformat(r_info['postTime'].replace("Z", "+00:00")) if r_info.get('postTime') else None
                races.append(Race(race_id=f"tvg_{r_info.get('raceId')}", track_name=r_info.get('trackName') or 'N/A', race_number=r_info.get('raceNumber'), post_time=post_dt, runners=runners, source=self.SOURCE_ID))
            except Exception as e: logging.warning(f"Skipping malformed TVG race: {e}")
        return races

# --- 5. DATA ORCHESTRATOR ---
class DataSourceOrchestrator:
    def __init__(self, settings: Settings):
        self.fetcher = DefensiveFetcher()
        self.adapters = [TVGAdapter(self.fetcher)]

    async def get_races(self) -> List[Race]:
        tasks = [adapter.fetch_races() for adapter in self.adapters]
        results = await asyncio.gather(*tasks, return_exceptions=True)
        all_races: List[Race] = []
        for i, res in enumerate(results):
            if isinstance(res, Exception): logging.error(f"Adapter {self.adapters[i].__class__.__name__} failed: {res}")
            elif isinstance(res, list): all_races.extend(res)
        dedup: Dict[str, Race] = {}
        for r in all_races: dedup[r.race_id] = r
        return list(dedup.values())

# --- 6. TRIFECTA ANALYSIS ENGINE ---
class TrifectaAnalyzer:
    def analyze_race(self, race: Race, settings: Settings) -> Race:
        score, factors = 0.0, {}
        horses = sorted([r for r in race.runners if r.odds], key=lambda h: h.odds)
        num_runners = len(horses)
        if settings.FIELD_SIZE_OPTIMAL_MIN <= num_runners <= settings.FIELD_SIZE_OPTIMAL_MAX: p, ok, r = settings.FIELD_SIZE_OPTIMAL_POINTS, True, f"Optimal field size ({num_runners})"
        elif settings.FIELD_SIZE_ACCEPTABLE_MIN <= num_runners <= settings.FIELD_SIZE_ACCEPTABLE_MAX: p, ok, r = settings.FIELD_SIZE_ACCEPTABLE_POINTS, True, f"Acceptable field size ({num_runners})"
        else: p, ok, r = settings.FIELD_SIZE_PENALTY_POINTS, False, f"Field size not ideal ({num_runners})"
        score += p; factors["fieldSize"] = {"points": p, "ok": ok, "reason": r}
        if num_runners >= 2:
            fav, sec_fav = horses, horses
            if fav.odds <= settings.MAX_FAV_ODDS: p, ok, r = settings.FAV_ODDS_POINTS, True, f"Favorite odds OK ({fav.odds:.2f})"
            else: p, ok, r = 0, False, f"Favorite odds too high ({fav.odds:.2f})"
            score += p; factors["favoriteOdds"] = {"points": p, "ok": ok, "reason": r}
            if sec_fav.odds >= settings.MIN_2ND_FAV_ODDS: p, ok, r = settings.SECOND_FAV_ODDS_POINTS, True, f"2nd Favorite OK ({sec_fav.odds:.2f})"
            else: p, ok, r = 0, False, f"2nd Favorite odds too low ({sec_fav.odds:.2f})"
            score += p; factors["secondFavoriteOdds"] = {"points": p, "ok": ok, "reason": r}
        race.checkmate_score = score
        race.is_qualified = score >= settings.QUALIFICATION_SCORE
        race.trifecta_factors_json = json.dumps(factors)
        return race

# --- 7. DATABASE LAYER ---
class DatabaseManager:
    def __init__(self, db_path: str = "checkmate_races.db"):
        self.db_path = db_path
        self._setup_database()

    def _setup_database(self):
        schema = """PRAGMA journal_mode=WAL; CREATE TABLE IF NOT EXISTS live_races (race_id TEXT PRIMARY KEY, track_name TEXT, race_number INT, post_time TEXT, raw_data_json TEXT, checkmate_score REAL, qualified INT, trifecta_factors_json TEXT, updated_at TEXT); CREATE INDEX IF NOT EXISTS idx_races_qualified_score ON live_races(qualified, checkmate_score DESC, post_time);"""
        with sqlite3.connect(self.db_path) as conn: conn.executescript(schema)

    def _to_iso(self, dt: Optional[datetime]) -> Optional[str]: return dt.isoformat() if isinstance(dt, datetime) else None

    def save_races(self, races: List[Race]):
        with sqlite3.connect(self.db_path) as conn:
            for race in races:
                conn.execute("INSERT OR REPLACE INTO live_races (race_id, track_name, race_number, post_time, raw_data_json, checkmate_score, qualified, trifecta_factors_json, updated_at) VALUES (?, ?, ?, ?, ?, ?, ?, ?, ?)", (race.race_id, race.track_name, race.race_number, self._to_iso(race.post_time), race.model_dump_json(), race.checkmate_score, 1 if race.is_qualified else 0, race.trifecta_factors_json, datetime.utcnow().isoformat()))

    def get_races(self, qualified_only: bool) -> List[Dict[str, Any]]:
        query = f"SELECT * FROM live_races {'WHERE qualified = 1' if qualified_only else ''} ORDER BY post_time IS NULL, checkmate_score DESC"
        with sqlite3.connect(self.db_path) as conn:
            conn.row_factory = sqlite3.Row
            return [dict(row) for row in conn.execute(query)]

    def cleanup_old(self, days: int = 7):
        cutoff_iso = (datetime.utcnow() - timedelta(days=days)).isoformat()
        with sqlite3.connect(self.db_path) as conn: conn.execute("DELETE FROM live_races WHERE updated_at < ?", (cutoff_iso,))

# --- 8. BACKGROUND SERVICE ---
class BackgroundService:
    def __init__(self, settings: Settings, db: DatabaseManager):
        self.settings, self.db = settings, db
        self.orchestrator, self.analyzer = DataSourceOrchestrator(settings), TrifectaAnalyzer()
        self.running, self.thread = False, None

    def start(self):
        if not self.running: self.running, self.thread = True, threading.Thread(target=self._run, daemon=True); self.thread.start()

    def stop(self):
        self.running = False
        if self.thread: self.thread.join(5)
        if self.orchestrator.fetcher: asyncio.run(self.orchestrator.fetcher.aclose())

    def _run(self):
        loop = asyncio.new_event_loop()
        asyncio.set_event_loop(loop)
        last_cleanup = 0
        try:
            while self.running:
                try:
                    races = loop.run_until_complete(self.orchestrator.get_races())
                    analyzed = [self.analyzer.analyze_race(r, self.settings) for r in races]
                    self.db.save_races(analyzed)
                    if time.time() - last_cleanup > 86400: self.db.cleanup_old(); last_cleanup = time.time()
                except Exception as e: logging.exception(f"Background error: {e}")
                for _ in range(60): # Check stop signal every second
                    if not self.running: break
                    time.sleep(1)
        finally:
            loop.run_until_complete(self.orchestrator.fetcher.aclose())
            loop.close()

# --- 9. STREAMLIT DASHBOARD ---

@st.cache_resource
def get_db_manager(): return DatabaseManager()

@st.cache_resource
def get_settings():
    s = Settings()
    logging.info(f"Effective settings: {s.model_dump()}")
    return s

@st.cache_resource
def get_background_service(_settings, _db): return BackgroundService(_settings, _db)

def _format_post_time(pt: Optional[str]) -> str:
    if not pt: return "N/A"
    try: return datetime.fromisoformat(pt.replace("Z", "+00:00")).strftime("%I:%M %p")
    except: return "Invalid Date"

def display_race(race: Dict):
    with st.container():
        c1, c2 = st.columns()
        c1.subheader(f"{race.get('track_name', 'Unknown')} - R{race.get('race_number', '?')}")
        c1.caption(f"Post Time: {_format_post_time(race.get('post_time'))} | Source: {race.get('source', 'N/A')}")
        c2.metric("Score", f"{race.get('checkmate_score', 0) or 0:.1f}")
        if st.toggle('Show Analysis', key=f"toggle_{race.get('race_id')}"):
            try: factors = json.loads(race.get('trifecta_factors_json') or "{}")
            except: factors = {}
            for f in factors.values(): st.text(f"{'✅' if f.get('ok') else '❌'} {f.get('reason', '')} ({f.get('points', 0):+.0f} pts)")

def main():
    st.set_page_config(page_title="Checkmate V8", layout="wide")
    st.title("🏇 Checkmate V8: Sovereign Racing Analysis")
    settings, db = get_settings(), get_db_manager()
    service = get_background_service(settings, db)

    with st.sidebar:
        st.header("⚙️ Control Panel")
        col1, col2 = st.columns(2)
        if col1.button("▶️ Start", use_container_width=True, disabled=st.session_state.get('monitoring', False)):
            st.session_state.monitoring = True
            service.start()
            st.rerun()
        if col2.button("⏸️ Stop", use_container_width=True, disabled=not st.session_state.get('monitoring', False)):
            st.session_state.monitoring = False
            service.stop()
            st.rerun()
        st.info(f"Status: {'🟢 Active' if st.session_state.get('monitoring', False) else '🔴 Stopped'}")
        refresh_sec = st.slider("Auto-refresh (sec)", 10, 120, 60, 10)

    tab1, tab2 = st.tabs(["🏆 Qualified Races", "📊 All Races"])
    with tab1:
        for race in db.get_races(qualified_only=True): display_race(race)
    with tab2:
        for race in db.get_races(qualified_only=False): display_race(race)

    if st.session_state.get("monitoring", False):
        from streamlit_autorefresh import st_autorefresh
        st_autorefresh(interval=refresh_sec * 1000, key="autorefresh")
>>>>>>> dd8aba63

if __name__ == "__main__":
    logging.basicConfig(level=logging.INFO, format='%(asctime)s - %(name)s - %(levelname)s - %(message)s')
    print("="*60)
    print("👑 THE SOVEREIGN SCRIPT - CHECKMATE V8 DIAGNOSTIC TOOL 👑")
    print("="*60)
    print("Architecture: Complete tri-hybrid pipeline demonstration")
    print("Purpose: Validate data flow and analysis engine")
    print("="*60)

    print("\n[1/4] 🔧 INITIALIZING COMPONENTS...")
    settings = Settings()
    print(f"  ├─ Qualification Score: {settings.QUALIFICATION_SCORE}")
    orchestrator = SuperchargedOrchestrator(settings)
    analyzer = EnhancedTrifectaAnalyzer(settings)
    db_handler = DatabaseHandler(':memory:')
    print("✅ Components Initialized (using in-memory database for diagnostic)")

    print("\n[2/4] 🌐 FETCHING LIVE DATA...")
    start_time = time.time()
    live_races = orchestrator.get_races_parallel()
    fetch_time = time.time() - start_time
    print(f"✅ Fetched {len(live_races)} races in {fetch_time:.2f}s")
    if live_races:
        sources = {}
        for race in live_races: sources[race.source or 'unknown'] = sources.get(race.source or 'unknown', 0) + 1
        for source, count in sources.items(): print(f"    ├─ {source}: {count} races")
    else: print("  ⚠️  No races fetched - check network connectivity and API endpoints")

    print("\n[3/4] 🧠 ANALYZING RACES...")
    start_time = time.time()
    analyzed_races = [analyzer.analyze_race(race) for race in live_races]
    analysis_time = time.time() - start_time
    qualified_races = [r for r in analyzed_races if r.is_qualified]
    print(f"✅ Analysis complete in {analysis_time:.2f}s")
    print(f"  📈 Analysis Results:")
    print(f"    ├─ Total Races: {len(analyzed_races)}")
    print(f"    ├─ Qualified (≥{settings.QUALIFICATION_SCORE}): {len(qualified_races)}")

    if qualified_races:
        print("\n  🏆 TOP QUALIFIED RACES:")
        for i, race in enumerate(sorted(qualified_races, key=lambda r: r.checkmate_score or 0, reverse=True)[:3]):
            factors = json.loads(race.trifecta_factors_json) if race.trifecta_factors_json else {}
            print(f"    {i+1}. {race.track_name} R{race.race_number} - Score: {race.checkmate_score:.1f}")
            for factor_name, factor_data in factors.items():
                status = "✅" if factor_data.get('ok') else "❌"
                print(f"       {status} {factor_data.get('reason', 'N/A')} ({factor_data.get('points', 0):+}pts)")

    print("\n[4/4] 💾 DATABASE OPERATIONS...")
    db_handler.update_races(analyzed_races)
    print(f"✅ Database update complete")

    print("\n" + "="*60)
    print("👑 SOVEREIGN SCRIPT EXECUTION COMPLETE 👑")
    print("="*60)<|MERGE_RESOLUTION|>--- conflicted
+++ resolved
@@ -1,11 +1,7 @@
 #!/usr/bin/env python3
 """
-<<<<<<< HEAD
 # The Sovereign Script (Diagnostic V9)
 # A single, self-contained artifact for diagnostics and demonstration of the complete Python data pipeline.
-=======
-# The One Script V8 (Perfected): The Complete Checkmate Racing Analysis System
-# A single, self-contained application incorporating all features from the tri-hybrid architecture.
 
 # VERSION 8.1 - THE 10/10 MANDATE
 # - Corrected TrifectaAnalyzer logic.
@@ -20,7 +16,6 @@
 1. pip install -r requirements.txt
 2. Create .env with: RACING_API_KEY="your_key" (optional)
 3. Run: streamlit run the_one_script.py
->>>>>>> dd8aba63
 """
 
 import logging
@@ -28,7 +23,6 @@
 import subprocess
 import concurrent.futures
 import time
-<<<<<<< HEAD
 import sqlite3
 from abc import ABC, abstractmethod
 from typing import List, Optional, Union, Dict
@@ -53,46 +47,7 @@
     SECOND_FAV_ODDS_POINTS: int = 40
     MIN_2ND_FAV_ODDS: float = 4.0
 
-=======
-import os
-import json
-import sqlite3
-import logging
-import threading
-from datetime import datetime, date
-from typing import List, Optional, Dict, Any
-from abc import ABC, abstractmethod
-import httpx
-from dotenv import load_dotenv
-from pydantic import BaseModel, Field
-from pydantic_settings import BaseSettings
-
-# --- 1. LOGGING & SETTINGS ---
-
-logging.basicConfig(
-    level=logging.INFO,
-    format="%(asctime)s | %(levelname)s | %(threadName)s | %(name)s | %(message)s",
-)
-logging.getLogger("httpx").setLevel(logging.WARNING)
-logging.info("Checkmate V8 (Perfected) starting up")
-
-class Settings(BaseSettings):
-    QUALIFICATION_SCORE: float = Field(default=75.0)
-    FIELD_SIZE_OPTIMAL_MIN: int = Field(default=4)
-    FIELD_SIZE_OPTIMAL_MAX: int = Field(default=6)
-    FIELD_SIZE_ACCEPTABLE_MIN: int = Field(default=7)
-    FIELD_SIZE_ACCEPTABLE_MAX: int = Field(default=8)
-    FIELD_SIZE_OPTIMAL_POINTS: int = Field(default=30)
-    FIELD_SIZE_ACCEPTABLE_POINTS: int = Field(default=10)
-    FIELD_SIZE_PENALTY_POINTS: int = Field(default=-20)
-    FAV_ODDS_POINTS: int = Field(default=30)
-    MAX_FAV_ODDS: float = Field(default=3.5)
-    SECOND_FAV_ODDS_POINTS: int = Field(default=40)
-    MIN_2ND_FAV_ODDS: float = Field(default=4.0)
-    RACING_API_KEY: str = Field(default=os.getenv("RACING_API_KEY", ""))
-
-# --- 2. DATA MODELS ---
->>>>>>> dd8aba63
+
 class Runner(BaseModel):
     name: str
     odds: Optional[float] = None
@@ -108,7 +63,6 @@
     is_qualified: Optional[bool] = None
     trifecta_factors_json: Optional[str] = None
 
-<<<<<<< HEAD
 # --- 2. DATABASE HANDLER ---
 
 class DatabaseHandler:
@@ -284,248 +238,6 @@
         return race
 
 # --- 4. MAIN EXECUTION BLOCK ---
-=======
-# --- 3. DEFENSIVE HTTP CLIENT ---
-class DefensiveFetcher:
-    def __init__(self):
-        self.failure_counts: Dict[str, int] = {}
-        self.last_failure_time: Dict[str, float] = {}
-        self.circuit_breaker_threshold = 3
-        self.circuit_breaker_timeout = 300
-        self._client = httpx.AsyncClient(timeout=httpx.Timeout(15.0, connect=5.0), headers={"User-Agent": "CheckmateV8/1.0"})
-
-    async def aclose(self):
-        try: await self._client.aclose()
-        except Exception: pass
-
-    def is_circuit_breaker_open(self, domain: str) -> bool:
-        if self.failure_counts.get(domain, 0) < self.circuit_breaker_threshold: return False
-        if time.time() - self.last_failure_time.get(domain, 0) < self.circuit_breaker_timeout:
-            return True
-        self.failure_counts[domain] = 0
-        return False
-
-    def record_success(self, domain: str): self.failure_counts[domain] = 0
-    def record_failure(self, domain: str):
-        self.failure_counts[domain] = self.failure_counts.get(domain, 0) + 1
-        self.last_failure_time[domain] = time.time()
-
-    @staticmethod
-    def get_domain(url: str) -> str:
-        from urllib.parse import urlparse
-        return urlparse(url).netloc
-
-    async def get(self, url: str, headers: Optional[Dict[str, str]] = None) -> Optional[Dict[str, Any]]:
-        domain = self.get_domain(url)
-        if self.is_circuit_breaker_open(domain):
-            logging.warning(f"Circuit breaker open for {domain}")
-            return None
-        for attempt in range(3):
-            try:
-                response = await self._client.get(url, headers=headers or {})
-                response.raise_for_status()
-                self.record_success(domain)
-                return response.json()
-            except (httpx.HTTPError, json.JSONDecodeError) as e:
-                wait = (2 ** attempt) + (0.1 * attempt)
-                logging.warning(f"HTTP/JSON failure from {domain} (attempt {attempt+1}): {e}. Backing off {wait:.1f}s")
-                if attempt == 2: self.record_failure(domain)
-                await asyncio.sleep(wait)
-        return None
-
-# --- 4. DATA SOURCE ADAPTERS ---
-class BaseAdapter(ABC):
-    def __init__(self, fetcher: DefensiveFetcher): self.fetcher = fetcher
-    @abstractmethod
-    async def fetch_races(self) -> List[Race]: raise NotImplementedError
-
-class TVGAdapter(BaseAdapter):
-    SOURCE_ID, BASE_URL = "tvg", "https://mobile-api.tvg.com/api/mobile/races/today"
-
-    @staticmethod
-    def _parse_decimal_odds(ml: Optional[str]) -> Optional[float]:
-        if not ml: return None
-        try: n, d = map(int, ml.strip().split("/")); return (n / d) + 1.0
-        except: return None
-
-    async def fetch_races(self) -> List[Race]:
-        data = await self.fetcher.get(self.BASE_URL)
-        if not data or 'races' not in data: return []
-        races: List[Race] = []
-        for r_info in data.get('races', []):
-            try:
-                runners: List[Runner] = []
-                for r in r_info.get('runners', []):
-                    if r.get('scratched'): continue
-                    odds = self._parse_decimal_odds((r.get('odds') or {}).get('morningLine'))
-                    if odds: runners.append(Runner(name=r.get('horseName') or "N/A", odds=odds))
-                if len(runners) < 3: continue
-                post_dt = datetime.fromisoformat(r_info['postTime'].replace("Z", "+00:00")) if r_info.get('postTime') else None
-                races.append(Race(race_id=f"tvg_{r_info.get('raceId')}", track_name=r_info.get('trackName') or 'N/A', race_number=r_info.get('raceNumber'), post_time=post_dt, runners=runners, source=self.SOURCE_ID))
-            except Exception as e: logging.warning(f"Skipping malformed TVG race: {e}")
-        return races
-
-# --- 5. DATA ORCHESTRATOR ---
-class DataSourceOrchestrator:
-    def __init__(self, settings: Settings):
-        self.fetcher = DefensiveFetcher()
-        self.adapters = [TVGAdapter(self.fetcher)]
-
-    async def get_races(self) -> List[Race]:
-        tasks = [adapter.fetch_races() for adapter in self.adapters]
-        results = await asyncio.gather(*tasks, return_exceptions=True)
-        all_races: List[Race] = []
-        for i, res in enumerate(results):
-            if isinstance(res, Exception): logging.error(f"Adapter {self.adapters[i].__class__.__name__} failed: {res}")
-            elif isinstance(res, list): all_races.extend(res)
-        dedup: Dict[str, Race] = {}
-        for r in all_races: dedup[r.race_id] = r
-        return list(dedup.values())
-
-# --- 6. TRIFECTA ANALYSIS ENGINE ---
-class TrifectaAnalyzer:
-    def analyze_race(self, race: Race, settings: Settings) -> Race:
-        score, factors = 0.0, {}
-        horses = sorted([r for r in race.runners if r.odds], key=lambda h: h.odds)
-        num_runners = len(horses)
-        if settings.FIELD_SIZE_OPTIMAL_MIN <= num_runners <= settings.FIELD_SIZE_OPTIMAL_MAX: p, ok, r = settings.FIELD_SIZE_OPTIMAL_POINTS, True, f"Optimal field size ({num_runners})"
-        elif settings.FIELD_SIZE_ACCEPTABLE_MIN <= num_runners <= settings.FIELD_SIZE_ACCEPTABLE_MAX: p, ok, r = settings.FIELD_SIZE_ACCEPTABLE_POINTS, True, f"Acceptable field size ({num_runners})"
-        else: p, ok, r = settings.FIELD_SIZE_PENALTY_POINTS, False, f"Field size not ideal ({num_runners})"
-        score += p; factors["fieldSize"] = {"points": p, "ok": ok, "reason": r}
-        if num_runners >= 2:
-            fav, sec_fav = horses, horses
-            if fav.odds <= settings.MAX_FAV_ODDS: p, ok, r = settings.FAV_ODDS_POINTS, True, f"Favorite odds OK ({fav.odds:.2f})"
-            else: p, ok, r = 0, False, f"Favorite odds too high ({fav.odds:.2f})"
-            score += p; factors["favoriteOdds"] = {"points": p, "ok": ok, "reason": r}
-            if sec_fav.odds >= settings.MIN_2ND_FAV_ODDS: p, ok, r = settings.SECOND_FAV_ODDS_POINTS, True, f"2nd Favorite OK ({sec_fav.odds:.2f})"
-            else: p, ok, r = 0, False, f"2nd Favorite odds too low ({sec_fav.odds:.2f})"
-            score += p; factors["secondFavoriteOdds"] = {"points": p, "ok": ok, "reason": r}
-        race.checkmate_score = score
-        race.is_qualified = score >= settings.QUALIFICATION_SCORE
-        race.trifecta_factors_json = json.dumps(factors)
-        return race
-
-# --- 7. DATABASE LAYER ---
-class DatabaseManager:
-    def __init__(self, db_path: str = "checkmate_races.db"):
-        self.db_path = db_path
-        self._setup_database()
-
-    def _setup_database(self):
-        schema = """PRAGMA journal_mode=WAL; CREATE TABLE IF NOT EXISTS live_races (race_id TEXT PRIMARY KEY, track_name TEXT, race_number INT, post_time TEXT, raw_data_json TEXT, checkmate_score REAL, qualified INT, trifecta_factors_json TEXT, updated_at TEXT); CREATE INDEX IF NOT EXISTS idx_races_qualified_score ON live_races(qualified, checkmate_score DESC, post_time);"""
-        with sqlite3.connect(self.db_path) as conn: conn.executescript(schema)
-
-    def _to_iso(self, dt: Optional[datetime]) -> Optional[str]: return dt.isoformat() if isinstance(dt, datetime) else None
-
-    def save_races(self, races: List[Race]):
-        with sqlite3.connect(self.db_path) as conn:
-            for race in races:
-                conn.execute("INSERT OR REPLACE INTO live_races (race_id, track_name, race_number, post_time, raw_data_json, checkmate_score, qualified, trifecta_factors_json, updated_at) VALUES (?, ?, ?, ?, ?, ?, ?, ?, ?)", (race.race_id, race.track_name, race.race_number, self._to_iso(race.post_time), race.model_dump_json(), race.checkmate_score, 1 if race.is_qualified else 0, race.trifecta_factors_json, datetime.utcnow().isoformat()))
-
-    def get_races(self, qualified_only: bool) -> List[Dict[str, Any]]:
-        query = f"SELECT * FROM live_races {'WHERE qualified = 1' if qualified_only else ''} ORDER BY post_time IS NULL, checkmate_score DESC"
-        with sqlite3.connect(self.db_path) as conn:
-            conn.row_factory = sqlite3.Row
-            return [dict(row) for row in conn.execute(query)]
-
-    def cleanup_old(self, days: int = 7):
-        cutoff_iso = (datetime.utcnow() - timedelta(days=days)).isoformat()
-        with sqlite3.connect(self.db_path) as conn: conn.execute("DELETE FROM live_races WHERE updated_at < ?", (cutoff_iso,))
-
-# --- 8. BACKGROUND SERVICE ---
-class BackgroundService:
-    def __init__(self, settings: Settings, db: DatabaseManager):
-        self.settings, self.db = settings, db
-        self.orchestrator, self.analyzer = DataSourceOrchestrator(settings), TrifectaAnalyzer()
-        self.running, self.thread = False, None
-
-    def start(self):
-        if not self.running: self.running, self.thread = True, threading.Thread(target=self._run, daemon=True); self.thread.start()
-
-    def stop(self):
-        self.running = False
-        if self.thread: self.thread.join(5)
-        if self.orchestrator.fetcher: asyncio.run(self.orchestrator.fetcher.aclose())
-
-    def _run(self):
-        loop = asyncio.new_event_loop()
-        asyncio.set_event_loop(loop)
-        last_cleanup = 0
-        try:
-            while self.running:
-                try:
-                    races = loop.run_until_complete(self.orchestrator.get_races())
-                    analyzed = [self.analyzer.analyze_race(r, self.settings) for r in races]
-                    self.db.save_races(analyzed)
-                    if time.time() - last_cleanup > 86400: self.db.cleanup_old(); last_cleanup = time.time()
-                except Exception as e: logging.exception(f"Background error: {e}")
-                for _ in range(60): # Check stop signal every second
-                    if not self.running: break
-                    time.sleep(1)
-        finally:
-            loop.run_until_complete(self.orchestrator.fetcher.aclose())
-            loop.close()
-
-# --- 9. STREAMLIT DASHBOARD ---
-
-@st.cache_resource
-def get_db_manager(): return DatabaseManager()
-
-@st.cache_resource
-def get_settings():
-    s = Settings()
-    logging.info(f"Effective settings: {s.model_dump()}")
-    return s
-
-@st.cache_resource
-def get_background_service(_settings, _db): return BackgroundService(_settings, _db)
-
-def _format_post_time(pt: Optional[str]) -> str:
-    if not pt: return "N/A"
-    try: return datetime.fromisoformat(pt.replace("Z", "+00:00")).strftime("%I:%M %p")
-    except: return "Invalid Date"
-
-def display_race(race: Dict):
-    with st.container():
-        c1, c2 = st.columns()
-        c1.subheader(f"{race.get('track_name', 'Unknown')} - R{race.get('race_number', '?')}")
-        c1.caption(f"Post Time: {_format_post_time(race.get('post_time'))} | Source: {race.get('source', 'N/A')}")
-        c2.metric("Score", f"{race.get('checkmate_score', 0) or 0:.1f}")
-        if st.toggle('Show Analysis', key=f"toggle_{race.get('race_id')}"):
-            try: factors = json.loads(race.get('trifecta_factors_json') or "{}")
-            except: factors = {}
-            for f in factors.values(): st.text(f"{'✅' if f.get('ok') else '❌'} {f.get('reason', '')} ({f.get('points', 0):+.0f} pts)")
-
-def main():
-    st.set_page_config(page_title="Checkmate V8", layout="wide")
-    st.title("🏇 Checkmate V8: Sovereign Racing Analysis")
-    settings, db = get_settings(), get_db_manager()
-    service = get_background_service(settings, db)
-
-    with st.sidebar:
-        st.header("⚙️ Control Panel")
-        col1, col2 = st.columns(2)
-        if col1.button("▶️ Start", use_container_width=True, disabled=st.session_state.get('monitoring', False)):
-            st.session_state.monitoring = True
-            service.start()
-            st.rerun()
-        if col2.button("⏸️ Stop", use_container_width=True, disabled=not st.session_state.get('monitoring', False)):
-            st.session_state.monitoring = False
-            service.stop()
-            st.rerun()
-        st.info(f"Status: {'🟢 Active' if st.session_state.get('monitoring', False) else '🔴 Stopped'}")
-        refresh_sec = st.slider("Auto-refresh (sec)", 10, 120, 60, 10)
-
-    tab1, tab2 = st.tabs(["🏆 Qualified Races", "📊 All Races"])
-    with tab1:
-        for race in db.get_races(qualified_only=True): display_race(race)
-    with tab2:
-        for race in db.get_races(qualified_only=False): display_race(race)
-
-    if st.session_state.get("monitoring", False):
-        from streamlit_autorefresh import st_autorefresh
-        st_autorefresh(interval=refresh_sec * 1000, key="autorefresh")
->>>>>>> dd8aba63
 
 if __name__ == "__main__":
     logging.basicConfig(level=logging.INFO, format='%(asctime)s - %(name)s - %(levelname)s - %(message)s')
