--- conflicted
+++ resolved
@@ -1,6 +1,5 @@
 #!/usr/bin/env python3
 """
-<<<<<<< HEAD
 # The One Script V8 (Perfected): The Complete Checkmate Racing Analysis System
 # A single, self-contained application incorporating all features from the tri-hybrid architecture.
 
@@ -17,10 +16,6 @@
 1. pip install -r requirements.txt
 2. Create .env with: RACING_API_KEY="your_key" (optional)
 3. Run: streamlit run the_one_script.py
-=======
-# The Sovereign Script (Diagnostic V9)
-# A single, self-contained artifact for diagnostics and demonstration of the complete Python data pipeline.
->>>>>>> 09c8c058
 """
 
 import logging
@@ -28,7 +23,6 @@
 import subprocess
 import concurrent.futures
 import time
-<<<<<<< HEAD
 import os
 import json
 import sqlite3
@@ -72,19 +66,6 @@
     RACING_API_KEY: str = Field(default=os.getenv("RACING_API_KEY", ""))
 
 # --- 2. DATA MODELS ---
-=======
-import sqlite3
-from collections import defaultdict
-from abc import ABC, abstractmethod
-from typing import List, Optional, Union, Dict
-from datetime import datetime
-import configparser
-from pydantic import BaseModel, Field
-from cachetools import TTLCache
-
-# --- 1. MODELS ---
-
->>>>>>> 09c8c058
 class Runner(BaseModel):
     name: str
     odds: Optional[float] = None
@@ -100,7 +81,6 @@
     is_qualified: Optional[bool] = None
     trifecta_factors_json: Optional[str] = None
 
-<<<<<<< HEAD
 # --- 3. DEFENSIVE HTTP CLIENT ---
 class DefensiveFetcher:
     def __init__(self):
@@ -442,290 +422,6 @@
     if st.session_state.get("monitoring", False):
         from streamlit_autorefresh import st_autorefresh
         st_autorefresh(interval=refresh_sec * 1000, key="autorefresh")
-=======
-# --- 2. DATABASE HANDLER ---
-
-class DatabaseHandler:
-    def __init__(self, db_path: str):
-        self.db_path = db_path
-        self.logger = logging.getLogger(self.__class__.__name__)
-        self._setup_database()
-
-    def _get_connection(self):
-        return sqlite3.connect(self.db_path, timeout=10)
-
-    def _setup_database(self):
-        schema = """
-        CREATE TABLE IF NOT EXISTS live_races (
-            race_id TEXT PRIMARY KEY,
-            track_name TEXT NOT NULL,
-            race_number INTEGER,
-            post_time DATETIME,
-            raw_data_json TEXT,
-            checkmate_score REAL NOT NULL,
-            qualified BOOLEAN NOT NULL,
-            trifecta_factors_json TEXT,
-            updated_at DATETIME DEFAULT CURRENT_TIMESTAMP
-        );
-        CREATE INDEX IF NOT EXISTS idx_races_qualified_score ON live_races(qualified, checkmate_score DESC);
-        """
-        try:
-            with self._get_connection() as conn:
-                conn.executescript(schema)
-                conn.commit()
-            self.logger.info("Database schema created successfully")
-        except Exception as e:
-            self.logger.error(f"Database setup failed: {e}")
-            raise
-
-    def update_races(self, races: List[Race]):
-        if not races:
-            self.logger.warning("No races to update")
-            return
-        try:
-            with self._get_connection() as conn:
-                cursor = conn.cursor()
-                for race in races:
-                    cursor.execute("INSERT OR REPLACE INTO live_races (race_id, track_name, race_number, post_time, raw_data_json, checkmate_score, qualified, trifecta_factors_json, updated_at) VALUES (?, ?, ?, ?, ?, ?, ?, ?, ?)", (race.race_id, race.track_name, race.race_number, race.post_time, race.model_dump_json(), race.checkmate_score or 0, race.is_qualified or False, race.trifecta_factors_json, datetime.now()))
-                conn.commit()
-            self.logger.info(f"Successfully updated {len(races)} races in database")
-        except Exception as e:
-            self.logger.error(f"Database update failed: {e}")
-            raise
-
-# --- 3. CORE ENGINE ---
-
-class DefensiveFetcher:
-    def __init__(self, max_retries=3, initial_backoff=1):
-        self._max_retries = max_retries
-        self._initial_backoff = initial_backoff
-        self._circuit_breaker = defaultdict(lambda: {'failures': 0, 'is_open': False, 'open_until': 0})
-
-    def _is_breaker_open(self, domain):
-        breaker = self._circuit_breaker[domain]
-        if breaker['is_open'] and time.time() < breaker['open_until']:
-            return True
-        elif breaker['is_open']: # Reset if timeout has passed
-            breaker['is_open'] = False
-            breaker['failures'] = 0
-        return False
-
-    def _trip_breaker(self, domain):
-        breaker = self._circuit_breaker[domain]
-        breaker['failures'] += 1
-        if breaker['failures'] >= 5: # Trip after 5 consecutive failures
-            breaker['is_open'] = True
-            breaker['open_until'] = time.time() + 60 # Open for 60 seconds
-
-    def get(self, url, headers=None, timeout=15):
-        domain = url.split('/')[2]
-        if self._is_breaker_open(domain):
-            print(f"[WARN] Circuit breaker is open for {domain}. Skipping request.")
-            return None
-
-        for attempt in range(self._max_retries):
-            try:
-                command = ["curl", "-s", "-L", "--max-time", str(timeout)]
-                if headers:
-                    for key, value in headers.items():
-                        command.extend(["-H", f"{key}: {value}"])
-                command.append(url)
-
-                result = subprocess.run(command, capture_output=True, text=True, check=True, timeout=timeout)
-                # Reset failure count on success
-                self._circuit_breaker[domain]['failures'] = 0
-                return json.loads(result.stdout) # Assuming JSON response
-            except (subprocess.CalledProcessError, subprocess.TimeoutExpired, json.JSONDecodeError) as e:
-                print(f"[ERROR] Attempt {attempt + 1} for {url} failed: {e}")
-                if attempt == self._max_retries - 1: # Last attempt
-                    self._trip_breaker(domain)
-                    return None
-                time.sleep(self._initial_backoff * (2 ** attempt)) # Exponential backoff
-        return None
-
-class BaseAdapterV8(ABC):
-    def __init__(self, fetcher: DefensiveFetcher, config):
-        self.fetcher, self.config = fetcher, config
-        self.cache = TTLCache(maxsize=100, ttl=300)
-        self.logger = logging.getLogger(self.__class__.__name__)
-    @abstractmethod
-    def fetch_races(self) -> List[Race]: raise NotImplementedError
-
-class EnhancedTVGAdapter(BaseAdapterV8):
-    NAME = "TVG"
-    SOURCE_ID = "tvg"
-    BASE_URL = "https://mobile-api.tvg.com/api/mobile/races/today"
-    def fetch_races(self) -> List[Race]:
-        cache_key = f"tvg_races_{datetime.now().hour}"
-        if cache_key in self.cache: return self.cache[cache_key]
-
-        response_data = self.fetcher.get(self.BASE_URL)
-        if not response_data or 'races' not in response_data: return []
-        
-        validated_races = []
-        for race_data in response_data.get('races', []):
-            try:
-                transformed_runners = []
-                for r in race_data.get('runners', []):
-                    if not r.get('scratched') and r.get('odds'):
-                        odds = self._parse_odds(r.get('odds'))
-                        if odds:
-                            transformed_runners.append({
-                                'name': r.get('horseName', 'N/A'),
-                                'odds': odds
-                            })
-
-                if len(transformed_runners) < 3:
-                    continue
-
-                transformed_race = {
-                    'race_id': f"tvg_{race_data.get('raceId')}",
-                    'track_name': race_data.get('trackName', 'N/A'),
-                    'race_number': race_data.get('raceNumber'),
-                    'post_time': self._parse_datetime(race_data.get('postTime')),
-                    'runners': transformed_runners,
-                    'source': self.SOURCE_ID
-                }
-                validated_races.append(Race.parse_obj(transformed_race))
-            except Exception as e:
-                self.logger.warning(f"[VALIDATION_ERROR] Skipping malformed TVG race: {e}")
-
-        self.cache[cache_key] = validated_races
-        return validated_races
-    def _parse_odds(self, odds_data) -> Optional[float]:
-        if not odds_data or odds_data.get('morningLine') is None: return None
-        try: num, den = map(int, odds_data['morningLine'].split('/')); return (num / den) + 1.0
-        except (ValueError, TypeError, ZeroDivisionError): return None
-    def _parse_datetime(self, time_str) -> Optional[datetime]:
-        if not time_str: return None
-        try: return datetime.fromisoformat(time_str.replace('Z', '+00:00'))
-        except: return None
-
-class EnhancedBetfairAdapter(BaseAdapterV8):
-    NAME = "Betfair"
-    SOURCE_ID = "betfair_exchange"
-    BASE_URL = "https://ero.betfair.com/www/sports/exchange/readonly/v1/bymarket?alt=json&filter=canonical&maxResults=10&eventTypeIds=7"
-    def fetch_races(self) -> List[Race]:
-        data = self.fetcher.get(self.BASE_URL, headers={'Accept': 'application/json'})
-        if not data: return []
-
-        validated_races = []
-        try:
-            event_nodes = data.get('eventTypes', [{}])[0].get('eventNodes', [])
-            for event_node in event_nodes[:3]:
-                event = event_node.get('event', {})
-                for market_node in event_node.get('marketNodes', []):
-                    market = market_node.get('market', {})
-                    if market.get('marketType') != 'WIN': continue
-
-                    transformed_runners = []
-                    for runner in market_node.get('runners', []):
-                        if runner.get('state', {}).get('status') == 'ACTIVE':
-                            odds = None
-                            if 'exchange' in runner:
-                                available_to_back = runner['exchange'].get('availableToBack', [])
-                                if available_to_back: odds = available_to_back[0].get('price')
-                            if odds:
-                                transformed_runners.append({
-                                    'name': runner.get('description', {}).get('runnerName', 'Unknown'),
-                                    'odds': odds
-                                })
-
-                    if len(transformed_runners) >= 3:
-                        try:
-                            transformed_race = {
-                                'race_id': f"betfair_{market.get('marketId', 'unknown')}",
-                                'track_name': event.get('venue', 'Betfair Exchange'),
-                                'runners': transformed_runners,
-                                'source': self.SOURCE_ID
-                                # Note: Betfair API doesn't provide race_number or post_time in this endpoint
-                            }
-                            validated_races.append(Race.parse_obj(transformed_race))
-                        except Exception as e:
-                            self.logger.warning(f"[VALIDATION_ERROR] Skipping malformed Betfair race: {e}")
-
-        except Exception as e:
-            self.logger.error(f"Error parsing Betfair data: {e}")
-            
-        return validated_races
-
-PRODUCTION_ADAPTERS = [EnhancedTVGAdapter, EnhancedBetfairAdapter]
-
-class SuperchargedOrchestrator:
-    def __init__(self, config):
-        self.fetcher = DefensiveFetcher()
-        self.config = config
-        self.adapters = [Adapter(self.fetcher, self.config) for Adapter in PRODUCTION_ADAPTERS]
-        self.logger = logging.getLogger(self.__class__.__name__)
-
-    def get_races_parallel(self) -> List[Race]:
-        all_races = []
-        with concurrent.futures.ThreadPoolExecutor(max_workers=len(self.adapters)) as executor:
-            future_to_adapter = {executor.submit(adapter.fetch_races): adapter for adapter in self.adapters}
-
-            for future in concurrent.futures.as_completed(future_to_adapter):
-                adapter = future_to_adapter[future]
-                try:
-                    races = future.result()
-                    if races:
-                        self.logger.info(f"Adapter '{adapter.NAME}' successfully fetched {len(races)} races.")
-                        all_races.extend(races)
-                    else:
-                        self.logger.warning(f"Adapter '{adapter.NAME}' returned no races.")
-                except Exception as e:
-                    self.logger.critical(f"Adapter '{adapter.NAME}' failed during execution: {e}", exc_info=True)
-
-        return self._post_process(all_races)
-
-    def _post_process(self, races: List[Race]) -> List[Race]:
-        # Deduplicate races based on a unique identifier
-        processed = {race.race_id: race for race in races}.values()
-        return list(processed)
-
-class EnhancedTrifectaAnalyzer:
-    def __init__(self, config):
-        self.config = config['analysis']
-
-    def analyze_race(self, race: Race) -> Race:
-        score, factors = 0.0, {}
-        horses_with_odds = sorted([r for r in race.runners if r.odds], key=lambda h: h.odds)
-        num_runners = len(horses_with_odds)
-
-        # Get values from config
-        field_size_optimal_min = self.config.getint('field_size_optimal_min')
-        field_size_optimal_max = self.config.getint('field_size_optimal_max')
-        field_size_acceptable_min = self.config.getint('field_size_acceptable_min')
-        field_size_acceptable_max = self.config.getint('field_size_acceptable_max')
-        field_size_optimal_points = self.config.getfloat('field_size_optimal_points')
-        field_size_acceptable_points = self.config.getfloat('field_size_acceptable_points')
-        field_size_penalty_points = self.config.getfloat('field_size_penalty_points')
-        max_fav_odds = self.config.getfloat('max_fav_odds')
-        fav_odds_points = self.config.getfloat('fav_odds_points')
-        min_2nd_fav_odds = self.config.getfloat('min_2nd_fav_odds')
-        second_fav_odds_points = self.config.getfloat('second_fav_odds_points')
-        qualification_score = self.config.getfloat('qualification_score')
-
-        if field_size_optimal_min <= num_runners <= field_size_optimal_max: p, ok, r = field_size_optimal_points, True, f"Optimal field size ({num_runners})"
-        elif field_size_acceptable_min <= num_runners <= field_size_acceptable_max: p, ok, r = field_size_acceptable_points, True, f"Acceptable field size ({num_runners})"
-        else: p, ok, r = field_size_penalty_points, False, f"Field size not ideal ({num_runners})"
-        score += p; factors["fieldSize"] = {"points": p, "ok": ok, "reason": r}
-
-        if num_runners >= 2:
-            fav, sec_fav = horses_with_odds[0], horses_with_odds[1]
-            if fav.odds <= max_fav_odds: p, ok, r = fav_odds_points, True, f"Favorite odds OK ({fav.odds:.2f})"
-            else: p, ok, r = 0, False, f"Favorite odds too high ({fav.odds:.2f})"
-            score += p; factors["favoriteOdds"] = {"points": p, "ok": ok, "reason": r}
-            if sec_fav.odds >= min_2nd_fav_odds: p, ok, r = second_fav_odds_points, True, f"2nd Favorite OK ({sec_fav.odds:.2f})"
-            else: p, ok, r = 0, False, f"2nd Favorite odds too low ({sec_fav.odds:.2f})"
-            score += p; factors["secondFavoriteOdds"] = {"points": p, "ok": ok, "reason": r}
-
-        race.checkmate_score = score
-        race.is_qualified = score >= qualification_score
-        race.trifecta_factors_json = json.dumps(factors)
-        return race
-
-# --- 4. MAIN EXECUTION BLOCK ---
->>>>>>> 09c8c058
 
 if __name__ == "__main__":
     logging.basicConfig(level=logging.INFO, format='%(asctime)s - %(name)s - %(levelname)s - %(message)s')
