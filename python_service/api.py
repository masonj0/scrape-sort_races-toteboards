--- conflicted
+++ resolved
@@ -1,15 +1,8 @@
 # python_service/api.py
-<<<<<<< HEAD
-=======
-# ==============================================================================
-# Checkmate Ultimate - The Full-Power Python Backend API (CORS CORRECTED)
-# ==============================================================================
->>>>>>> 6ca9cd3e
 
 import logging
 from flask import Flask, jsonify
 from flask_cors import CORS
-<<<<<<< HEAD
 from dotenv import load_dotenv
 from .engine import CheckmateEngine
 
@@ -20,21 +13,13 @@
 logging.basicConfig(level=logging.INFO, format='%(asctime)s - %(name)s - %(levelname)s - %(message)s')
 
 app = Flask(__name__)
-=======
-
-from engine import DataSourceOrchestrator, TrifectaAnalyzer, Settings
-
-app = Flask(__name__)
-CORS(app)
->>>>>>> 6ca9cd3e
 
 # Apply CORS settings to allow requests from the frontend
 CORS(app, resources={r"/api/*": {"origins": "http://localhost:3000"}})
 
-<<<<<<< HEAD
 engine = CheckmateEngine()
 
-@app.route('/api/odds', methods=['GET'])
+@app.'/api/odds', methods=['GET'])
 def get_odds():
     """New endpoint to fetch formatted odds for the frontend."""
     try:
@@ -54,34 +39,5 @@
     except Exception as e:
         logging.error(f"Error in /scrape: {e}", exc_info=True)
         return jsonify({"success": False, "error": str(e)}), 500
-=======
-orchestrator = DataSourceOrchestrator()
-analyzer = TrifectaAnalyzer()
-settings = Settings()
 
-logging.info("Checkmate Ultimate Backend initialized with CORS enabled.")
-
-@app.route('/api/races/live', methods=['GET'])
-def get_live_races():
-    logging.info("Request received for /api/races/live")
-    try:
-        all_races, _ = orchestrator.get_races()
-        analyzed_races = [analyzer.analyze_race(race, settings) for race in all_races]
-        races_dict = [race.model_dump() for race in analyzed_races]
-        return jsonify(races_dict)
-    except Exception as e:
-        logging.critical(f"FATAL error in get_live_races: {e}", exc_info=True)
-        return jsonify({"error": "An internal server error occurred."}), 500
-
-@app.route('/api/health', methods=['GET'])
-def health_check():
-    return jsonify({'status': 'ok'})
-
-if __name__ == '__main__':
-    from waitress import serve
-    print("\n" + "="*60)
-    print("  STARTING CHECKMATE ULTIMATE BACKEND (FULL POWER)")
-    print("  Listening on http://localhost:8000")
-    print("="*60 + "\n")
-    serve(app, host="0.0.0.0", port=8000)
->>>>>>> 6ca9cd3e
+ 