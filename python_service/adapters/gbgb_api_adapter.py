--- conflicted
+++ resolved
@@ -35,12 +35,7 @@
                     [], start_time, is_success=True, error_message="No meetings found in API response."
                 )
 
-<<<<<<< HEAD
             all_races = self._parse_meetings(response)
-=======
-            response_json = response.json()
-            all_races = self._parse_meetings(response_json)
->>>>>>> f5202c1f
             return self._format_response(all_races, start_time, is_success=True)
         except httpx.HTTPError as e:
             log.error(f"{self.source_name}: HTTP request failed after retries", error=str(e), exc_info=True)
