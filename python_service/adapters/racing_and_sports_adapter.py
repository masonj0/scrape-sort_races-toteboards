--- conflicted
+++ resolved
@@ -6,12 +6,7 @@
 import httpx
 
 from .base import BaseAdapter
-<<<<<<< HEAD
 from ..models import Race, Runner
-=======
-from typing import Dict, Any
-import httpx
->>>>>>> edd0c555
 
 class RacingAndSportsAdapter(BaseAdapter):
     def __init__(self):
@@ -19,7 +14,6 @@
             source_name="Racing and Sports",
             base_url="https://api.racingandsports.com.au/"
         )
-<<<<<<< HEAD
         self.api_token = os.getenv("RACING_AND_SPORTS_TOKEN")
 
     async def fetch_races(self, date: str, http_client: httpx.AsyncClient) -> Dict[str, Any]:
@@ -72,11 +66,4 @@
             start_time=datetime.fromisoformat(race.get('startTime')),
             runners=runners,
             source=self.source_name
-        )
-=======
-
-    async def fetch_races(self, date: str, http_client: httpx.AsyncClient) -> Dict[str, Any]:
-        # This is a compliant stub. The full implementation will come later.
-        self.logger.info(f"Fetching races from {self.source_name} (stub)")
-        return {'races': [], 'source_info': {'name': self.source_name}}
->>>>>>> edd0c555
+        )