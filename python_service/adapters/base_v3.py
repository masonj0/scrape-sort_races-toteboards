--- conflicted
+++ resolved
@@ -2,20 +2,13 @@
 import time
 from abc import ABC, abstractmethod
 from typing import AsyncGenerator, Any, List
-<<<<<<< HEAD
 
 import structlog
-=======
->>>>>>> 6831152f
 
 from ..models import Race
 from .base import BaseAdapter # Inherit to retain retry logic, logging, circuit breaker state, etc.
 
-<<<<<<< HEAD
 class BaseAdapterV3(ABC):
-=======
-class BaseAdapterV3(BaseAdapter, ABC):
->>>>>>> 6831152f
     """
     An architecturally superior abstract base class for data adapters.
 
@@ -23,7 +16,6 @@
     subclasses to implement their own `_fetch_data` and `_parse_races` methods.
     It also includes a built-in circuit breaker to enhance resilience.
     """
-<<<<<<< HEAD
     def __init__(self, source_name: str, base_url: str, timeout: int = 20, max_retries: int = 3):
         self.source_name = source_name
         self.base_url = base_url
@@ -36,8 +28,6 @@
         self.circuit_breaker_last_failure = 0
         self.FAILURE_THRESHOLD = 3
         self.COOLDOWN_PERIOD_SECONDS = 300  # 5 minutes
-=======
->>>>>>> 6831152f
 
     @abstractmethod
     async def _fetch_data(self, date: str) -> Any:
