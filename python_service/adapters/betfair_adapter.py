# python_service/adapters/betfair_adapter.py

import os
<<<<<<< HEAD
import re
=======
>>>>>>> f8294fe0
import logging
from datetime import datetime, timedelta
from typing import Dict, Any, List
import httpx
<<<<<<< HEAD
from decimal import Decimal

from .base import BaseAdapter
from ..models import Race, Runner, OddsData
=======

from .base import BaseAdapter
from ..models import Race, Runner, OddsData # Assuming these are available and correct
>>>>>>> f8294fe0

class BetfairAdapter(BaseAdapter):
    def __init__(self):
        super().__init__(
            source_name="Betfair",
            base_url="https://api.betfair.com/exchange/betting/json-rpc/v1"
        )
        self.app_key = os.getenv("BETFAIR_APP_KEY")
        self.username = os.getenv("BETFAIR_USERNAME")
        self.password = os.getenv("BETFAIR_PASSWORD")
        self.session_token: str | None = None
        self.token_expiry: datetime | None = None

    async def _authenticate(self, http_client: httpx.AsyncClient):
        if self.session_token and self.token_expiry and self.token_expiry > datetime.now():
            return
<<<<<<< HEAD
=======

>>>>>>> f8294fe0
        if not all([self.app_key, self.username, self.password]):
            raise Exception("Betfair credentials not set in environment.")

        auth_url = "https://identitysso.betfair.com/api/login"
        headers = {'X-Application': self.app_key, 'Content-Type': 'application/x-www-form-urlencoded'}
        payload = f'username={self.username}&password={self.password}'

        response = await http_client.post(auth_url, headers=headers, content=payload, timeout=20)
        response.raise_for_status()
        data = response.json()
        if data.get('status') == 'SUCCESS':
            self.session_token = data.get('token')
            self.token_expiry = datetime.now() + timedelta(hours=4)
<<<<<<< HEAD
=======
            self.logger.info("Betfair authentication successful.")
>>>>>>> f8294fe0
        else:
            raise Exception(f"Betfair authentication failed: {data.get('error')}")

    async def fetch_races(self, date: str, http_client: httpx.AsyncClient) -> Dict[str, Any]:
        start_time = datetime.now()
        try:
            await self._authenticate(http_client)

            market_filter = {
<<<<<<< HEAD
                "eventTypeIds": ["7"], "marketTypeCodes": ["WIN"],
                "marketStartTime": {"from": f"{date}T00:00:00Z", "to": f"{date}T23:59:59Z"}
            }
            headers = {"X-Application": self.app_key, "X-Authentication": self.session_token, "Content-Type": "application/json"}
            json_payload = {
                "jsonrpc": "2.0", "method": "SportsAPING/v1.0/listMarketCatalogue",
=======
                "eventTypeIds": ["7"], # Horse Racing
                "marketTypeCodes": ["WIN"],
                "marketStartTime": {"from": f"{date}T00:00:00Z", "to": f"{date}T23:59:59Z"}
            }

            headers = {
                "X-Application": self.app_key,
                "X-Authentication": self.session_token,
                "Content-Type": "application/json"
            }

            json_payload = {
                "jsonrpc": "2.0",
                "method": "SportsAPING/v1.0/listMarketCatalogue",
>>>>>>> f8294fe0
                "params": {
                    "filter": market_filter,
                    "marketProjection": ["EVENT", "RUNNER_DESCRIPTION", "MARKET_START_TIME"],
                    "maxResults": 1000
<<<<<<< HEAD
                }, "id": 1
            }

            # BUG FIX: Use the resilient self.make_request method
            markets_response = await self.make_request(http_client, 'POST', '/', headers=headers, json=json_payload)
=======
                },
                "id": 1
            }

            # Using the base make_request would be ideal, but for a direct implementation:
            response = await http_client.post(self.base_url, headers=headers, json=json_payload)
            response.raise_for_status()
            markets_response = response.json()

>>>>>>> f8294fe0
            if not markets_response or 'result' not in markets_response:
                return {'races': []}

            all_races = [self._parse_betfair_race(market) for market in markets_response['result']]
<<<<<<< HEAD
            fetch_duration = (datetime.now() - start_time).total_seconds()
            return {
                # FEEDBACK FIX: Use .model_dump() instead of .dict()
                'races': [r.model_dump() for r in all_races],
=======

            fetch_duration = (datetime.now() - start_time).total_seconds()
            return {
                'races': [r.dict() for r in all_races],
>>>>>>> f8294fe0
                'source_info': {
                    'name': self.source_name, 'status': 'SUCCESS',
                    'races_fetched': len(all_races), 'error_message': None,
                    'fetch_duration': fetch_duration
                }
            }
        except Exception as e:
            self.logger.error(f"Failed to fetch races from Betfair: {e}", exc_info=True)
<<<<<<< HEAD
=======
            # Re-raise to be caught by the engine
>>>>>>> f8294fe0
            raise

    def _parse_betfair_race(self, market: Dict[str, Any]) -> Race:
        venue = market.get('event', {}).get('venue', 'Unknown Venue')
        start_time = datetime.fromisoformat(market['marketStartTime'].replace('Z', '+00:00'))
<<<<<<< HEAD

        # BUG FIX: Use a robust regex for race number parsing
        match = re.search(r'[Rr](\\d+)', market.get('marketName', ''))
        race_number = int(match.group(1)) if match else 0

        runners = []
        for runner_data in market.get('runners', []):
            if runner_data.get('status') == 'ACTIVE':
                runners.append(Runner(
                    number=runner_data.get('sortPriority', 0),
                    name=runner_data.get('runnerName', 'Unknown Runner'),
                    scratched=False # Explicitly set required field
=======
        race_number_str = ''.join(filter(str.isdigit, market.get('marketName', 'R0')))
        race_number = int(race_number_str) if race_number_str else 0

        runners = []
        for runner_data in market.get('runners', []):
            # Note: This endpoint does not provide odds. A full implementation would make another
            # call to listMarketBook here, but for now we create runners without odds.
            if runner_data.get('status') == 'ACTIVE':
                runners.append(Runner(
                    number=runner_data.get('sortPriority', 0),
                    name=runner_data.get('runnerName', 'Unknown Runner')
>>>>>>> f8294fe0
                ))

        return Race(
            id=f"bf_{market['marketId']}",
<<<<<<< HEAD
            venue=venue, race_number=race_number, start_time=start_time,
            runners=runners,
            source=self.source_name # BUG FIX: Add the required 'source' field
=======
            venue=venue,
            race_number=race_number,
            start_time=start_time,
            runners=runners
>>>>>>> f8294fe0
        )<|MERGE_RESOLUTION|>--- conflicted
+++ resolved
@@ -1,24 +1,15 @@
 # python_service/adapters/betfair_adapter.py
 
 import os
-<<<<<<< HEAD
 import re
-=======
->>>>>>> f8294fe0
 import logging
 from datetime import datetime, timedelta
 from typing import Dict, Any, List
 import httpx
-<<<<<<< HEAD
 from decimal import Decimal
 
 from .base import BaseAdapter
 from ..models import Race, Runner, OddsData
-=======
-
-from .base import BaseAdapter
-from ..models import Race, Runner, OddsData # Assuming these are available and correct
->>>>>>> f8294fe0
 
 class BetfairAdapter(BaseAdapter):
     def __init__(self):
@@ -35,10 +26,6 @@
     async def _authenticate(self, http_client: httpx.AsyncClient):
         if self.session_token and self.token_expiry and self.token_expiry > datetime.now():
             return
-<<<<<<< HEAD
-=======
-
->>>>>>> f8294fe0
         if not all([self.app_key, self.username, self.password]):
             raise Exception("Betfair credentials not set in environment.")
 
@@ -52,10 +39,6 @@
         if data.get('status') == 'SUCCESS':
             self.session_token = data.get('token')
             self.token_expiry = datetime.now() + timedelta(hours=4)
-<<<<<<< HEAD
-=======
-            self.logger.info("Betfair authentication successful.")
->>>>>>> f8294fe0
         else:
             raise Exception(f"Betfair authentication failed: {data.get('error')}")
 
@@ -65,65 +48,29 @@
             await self._authenticate(http_client)
 
             market_filter = {
-<<<<<<< HEAD
                 "eventTypeIds": ["7"], "marketTypeCodes": ["WIN"],
                 "marketStartTime": {"from": f"{date}T00:00:00Z", "to": f"{date}T23:59:59Z"}
             }
             headers = {"X-Application": self.app_key, "X-Authentication": self.session_token, "Content-Type": "application/json"}
             json_payload = {
                 "jsonrpc": "2.0", "method": "SportsAPING/v1.0/listMarketCatalogue",
-=======
-                "eventTypeIds": ["7"], # Horse Racing
-                "marketTypeCodes": ["WIN"],
-                "marketStartTime": {"from": f"{date}T00:00:00Z", "to": f"{date}T23:59:59Z"}
-            }
-
-            headers = {
-                "X-Application": self.app_key,
-                "X-Authentication": self.session_token,
-                "Content-Type": "application/json"
-            }
-
-            json_payload = {
-                "jsonrpc": "2.0",
-                "method": "SportsAPING/v1.0/listMarketCatalogue",
->>>>>>> f8294fe0
                 "params": {
                     "filter": market_filter,
                     "marketProjection": ["EVENT", "RUNNER_DESCRIPTION", "MARKET_START_TIME"],
                     "maxResults": 1000
-<<<<<<< HEAD
                 }, "id": 1
             }
 
             # BUG FIX: Use the resilient self.make_request method
             markets_response = await self.make_request(http_client, 'POST', '/', headers=headers, json=json_payload)
-=======
-                },
-                "id": 1
-            }
-
-            # Using the base make_request would be ideal, but for a direct implementation:
-            response = await http_client.post(self.base_url, headers=headers, json=json_payload)
-            response.raise_for_status()
-            markets_response = response.json()
-
->>>>>>> f8294fe0
             if not markets_response or 'result' not in markets_response:
                 return {'races': []}
 
             all_races = [self._parse_betfair_race(market) for market in markets_response['result']]
-<<<<<<< HEAD
-            fetch_duration = (datetime.now() - start_time).total_seconds()
-            return {
-                # FEEDBACK FIX: Use .model_dump() instead of .dict()
-                'races': [r.model_dump() for r in all_races],
-=======
 
             fetch_duration = (datetime.now() - start_time).total_seconds()
             return {
                 'races': [r.dict() for r in all_races],
->>>>>>> f8294fe0
                 'source_info': {
                     'name': self.source_name, 'status': 'SUCCESS',
                     'races_fetched': len(all_races), 'error_message': None,
@@ -132,16 +79,11 @@
             }
         except Exception as e:
             self.logger.error(f"Failed to fetch races from Betfair: {e}", exc_info=True)
-<<<<<<< HEAD
-=======
-            # Re-raise to be caught by the engine
->>>>>>> f8294fe0
             raise
 
     def _parse_betfair_race(self, market: Dict[str, Any]) -> Race:
         venue = market.get('event', {}).get('venue', 'Unknown Venue')
         start_time = datetime.fromisoformat(market['marketStartTime'].replace('Z', '+00:00'))
-<<<<<<< HEAD
 
         # BUG FIX: Use a robust regex for race number parsing
         match = re.search(r'[Rr](\\d+)', market.get('marketName', ''))
@@ -154,31 +96,11 @@
                     number=runner_data.get('sortPriority', 0),
                     name=runner_data.get('runnerName', 'Unknown Runner'),
                     scratched=False # Explicitly set required field
-=======
-        race_number_str = ''.join(filter(str.isdigit, market.get('marketName', 'R0')))
-        race_number = int(race_number_str) if race_number_str else 0
-
-        runners = []
-        for runner_data in market.get('runners', []):
-            # Note: This endpoint does not provide odds. A full implementation would make another
-            # call to listMarketBook here, but for now we create runners without odds.
-            if runner_data.get('status') == 'ACTIVE':
-                runners.append(Runner(
-                    number=runner_data.get('sortPriority', 0),
-                    name=runner_data.get('runnerName', 'Unknown Runner')
->>>>>>> f8294fe0
                 ))
 
         return Race(
             id=f"bf_{market['marketId']}",
-<<<<<<< HEAD
             venue=venue, race_number=race_number, start_time=start_time,
             runners=runners,
             source=self.source_name # BUG FIX: Add the required 'source' field
-=======
-            venue=venue,
-            race_number=race_number,
-            start_time=start_time,
-            runners=runners
->>>>>>> f8294fe0
         )