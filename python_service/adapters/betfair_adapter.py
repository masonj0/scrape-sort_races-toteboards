--- conflicted
+++ resolved
@@ -29,12 +29,6 @@
             return
         if not all([self.app_key, self.config.BETFAIR_USERNAME, self.config.BETFAIR_PASSWORD]):
             raise ValueError("Betfair credentials not fully configured.")
-<<<<<<< HEAD
-=======
-
-        if not all([self.app_key, self.config.BETFAIR_USERNAME, self.config.BETFAIR_PASSWORD]):
-            raise ValueError("Betfair credentials (APP_KEY, USERNAME, PASSWORD) not fully configured.")
->>>>>>> 9db33f46
 
         auth_url = "https://identitysso.betfair.com/api/login"
         headers = {'X-Application': self.app_key, 'Content-Type': 'application/x-www-form-urlencoded'}
