--- conflicted
+++ resolved
@@ -37,21 +37,13 @@
         headers = {'X-Application': self.app_key, 'Content-Type': 'application/x-www-form-urlencoded'}
         payload = f'username={self.config.BETFAIR_USERNAME}&password={self.config.BETFAIR_PASSWORD}'
 
-<<<<<<< HEAD
         log.info("BetfairAdapter: Authenticating...")
-=======
-        log.info("BetfairAdapter: Authenticating to get new session token...")
->>>>>>> 48a686cd
         response = await http_client.post(auth_url, headers=headers, content=payload, timeout=20)
         response.raise_for_status()
         data = response.json()
         if data.get('status') == 'SUCCESS':
             self.session_token = data.get('token')
             self.token_expiry = datetime.now() + timedelta(hours=3)
-<<<<<<< HEAD
-=======
-            log.info("BetfairAdapter: Authentication successful.")
->>>>>>> 48a686cd
         else:
             raise ConnectionError(f"Betfair authentication failed: {data.get('error')}")
 
@@ -62,17 +54,7 @@
             headers = {"X-Application": self.app_key, "X-Authentication": self.session_token, "Content-Type": "application/json"}
             market_filter = {"eventTypeIds": ["7"], "marketTypeCodes": ["WIN"], "marketStartTime": {"from": f"{date}T00:00:00Z", "to": f"{date}T23:59:59Z"}}
 
-<<<<<<< HEAD
             response = await http_client.post(self.base_url + 'listMarketCatalogue/', headers=headers, json={"filter": market_filter, "maxResults": 1000, "marketProjection": ["EVENT", "RUNNER_DESCRIPTION"]})
-=======
-            market_filter = {
-                "eventTypeIds": ["7"], # 7 is Horse Racing
-                "marketTypeCodes": ["WIN"],
-                "marketStartTime": {"from": f"{date}T00:00:00Z", "to": f"{date}T23:59:59Z"}
-            }
-            # The make_request method in BaseAdapter is not suitable for Betfair's JSON-RPC style API, so we call httpx directly.
-            response = await http_client.post(self.base_url + 'listMarketCatalogue/', headers=headers, json={"filter": market_filter, "maxResults": 1000, "marketProjection": ["EVENT", "RUNNER_DESCRIPTION"]}, timeout=self.timeout)
->>>>>>> 48a686cd
             response.raise_for_status()
             market_catalogue = response.json()
 
@@ -80,12 +62,7 @@
                 return self._format_response([], start_time, is_success=True, error_message="No markets found.")
 
             all_races = [self._parse_race(market) for market in market_catalogue]
-<<<<<<< HEAD
             return self._format_response(all_races, start_time, is_success=True)
-=======
-            return self._format_response(all_races, start_time)
-
->>>>>>> 48a686cd
         except Exception as e:
             log.error("BetfairAdapter: Failed to fetch races", exc_info=True)
             return self._format_response([], start_time, is_success=False, error_message=str(e))
@@ -114,15 +91,9 @@
         for runner_data in market.get('runners', []):
             runners.append(Runner(
                 number=runner_data.get('sortPriority', 99),
-<<<<<<< HEAD
                 name=runner_data['runnerName'],
                 selection_id=runner_data['selectionId']
             ))
-=======
-                name=runner_data['runnerName']
-            ))
-
->>>>>>> 48a686cd
         return Race(
             id=f"bf_{market['marketId']}",
             venue=market['event']['venue'],
