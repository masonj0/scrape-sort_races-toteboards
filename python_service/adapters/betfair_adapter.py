--- conflicted
+++ resolved
@@ -39,7 +39,6 @@
     def _extract_race_number(self, name: Optional[str]) -> int:
         if not name: return 1
         match = re.search(r'\\bR(\\d{1,2})\\b', name)
-<<<<<<< HEAD
         return int(match.group(1)) if match else 1
 
     async def get_live_odds_for_market(self, market_id: str, http_client: httpx.AsyncClient) -> Dict[int, Decimal]:
@@ -69,7 +68,4 @@
             return {} # Return empty dict on failure
         except Exception as e:
             log.error("BetfairAdapter: Unexpected error getting live odds", market_id=market_id, error=str(e), exc_info=True)
-            return {} # Return empty dict on failure
-=======
-        return int(match.group(1)) if match else 1
->>>>>>> 98af26cc
+            return {} # Return empty dict on failure