#!/usr/bin/env python3
# ==============================================================================
#  Fortuna Faucet: Betfair API Adapter (v2 - Live Odds Enabled)
# ==============================================================================

import httpx
import structlog
import re
from datetime import datetime, timedelta
from typing import Dict, Any, List, Optional

from .base import BaseAdapter
from ..models import Race, Runner

log = structlog.get_logger(__name__)

class BetfairAdapter(BaseAdapter):
    """API client for the Betfair Exchange, with live odds capability."""

    def __init__(self, config):
        super().__init__(source_name="BetfairExchange", base_url="https://api.betfair.com/exchange/betting/rest/v1.0/")
        self.config = config
        self.app_key = self.config.BETFAIR_APP_KEY
        self.session_token: Optional[str] = None
        self.token_expiry: Optional[datetime] = None

    async def _authenticate(self, http_client: httpx.AsyncClient):
        if self.session_token and self.token_expiry and self.token_expiry > datetime.now():
            return
        if not all([self.app_key, self.config.BETFAIR_USERNAME, self.config.BETFAIR_PASSWORD]):
            raise ValueError("Betfair credentials not fully configured.")

        auth_url = "https://identitysso.betfair.com/api/login"
        headers = {'X-Application': self.app_key, 'Content-Type': 'application/x-www-form-urlencoded'}
        payload = f'username={self.config.BETFAIR_USERNAME}&password={self.config.BETFAIR_PASSWORD}'

        log.info("BetfairAdapter: Authenticating...")
        response = await http_client.post(auth_url, headers=headers, content=payload, timeout=20)
        response.raise_for_status()
        data = response.json()
        if data.get('status') == 'SUCCESS':
            self.session_token = data.get('token')
            self.token_expiry = datetime.now() + timedelta(hours=3)
        else:
            raise ConnectionError(f"Betfair authentication failed: {data.get('error')}")

    async def fetch_races(self, date: str, http_client: httpx.AsyncClient) -> Dict[str, Any]:
        start_time = datetime.now()
        try:
            await self._authenticate(http_client)
            headers = {"X-Application": self.app_key, "X-Authentication": self.session_token, "Content-Type": "application/json"}
            market_filter = {"eventTypeIds": ["7"], "marketTypeCodes": ["WIN"], "marketStartTime": {"from": f"{date}T00:00:00Z", "to": f"{date}T23:59:59Z"}}

<<<<<<< HEAD
            # Refactored to use the hardened make_request method
            market_catalogue = await self.make_request(
                http_client,
                'POST',
                'listMarketCatalogue/',
                headers=headers,
                json={"filter": market_filter, "maxResults": 1000, "marketProjection": ["EVENT", "RUNNER_DESCRIPTION"]}
            )
=======
            response = await http_client.post(self.base_url + 'listMarketCatalogue/', headers=headers, json={"filter": market_filter, "maxResults": 1000, "marketProjection": ["EVENT", "RUNNER_DESCRIPTION"]})
            response.raise_for_status()
            market_catalogue = response.json()
>>>>>>> 61e1dda1

            if not market_catalogue:
                return self._format_response([], start_time, is_success=True, error_message="No markets found.")

            all_races = [self._parse_race(market) for market in market_catalogue]
            return self._format_response(all_races, start_time, is_success=True)
<<<<<<< HEAD
        except httpx.HTTPError as e:
            log.error("BetfairAdapter: HTTP request failed after retries", error=str(e), exc_info=True)
            return self._format_response([], start_time, is_success=False, error_message="API request failed after multiple retries.")
=======
>>>>>>> 61e1dda1
        except Exception as e:
            log.error("BetfairAdapter: Failed to fetch races", exc_info=True)
            return self._format_response([], start_time, is_success=False, error_message=str(e))

    async def get_live_odds_for_market(self, market_id: str, http_client: httpx.AsyncClient) -> Dict[int, Decimal]:
        """TACTICAL method (Pillar 3). Gets live LTP for each runner in a market."""
        log.info("BetfairAdapter: Fetching live odds for market", market_id=market_id)
<<<<<<< HEAD
        try:
            await self._authenticate(http_client)
            headers = {"X-Application": self.app_key, "X-Authentication": self.session_token, "Content-Type": "application/json"}

            params = {"marketIds": [market_id], "priceProjection": {"priceData": ["EX_TRADED"]}}
            market_book = await self.make_request(
                http_client,
                'POST',
                'listMarketBook/',
                headers=headers,
                json=params
            )

            live_odds = {}
            if market_book and market_book[0].get('runners'):
                for runner in market_book[0]['runners']:
                    if runner.get('status') == 'ACTIVE' and runner.get('lastPriceTraded'):
                        live_odds[runner['selectionId']] = Decimal(str(runner['lastPriceTraded']))
            return live_odds
        except httpx.HTTPError as e:
            log.error("BetfairAdapter: Failed to get live odds", market_id=market_id, error=str(e), exc_info=True)
            return {} # Return empty dict on failure
        except Exception as e:
            log.error("BetfairAdapter: Unexpected error getting live odds", market_id=market_id, error=str(e), exc_info=True)
            return {} # Return empty dict on failure
=======
        await self._authenticate(http_client)
        headers = {"X-Application": self.app_key, "X-Authentication": self.session_token, "Content-Type": "application/json"}

        # This is a REST endpoint, so the params are sent directly as the JSON body.
        params = {"marketIds": [market_id], "priceProjection": {"priceData": ["EX_TRADED"]}}
        response = await http_client.post(self.base_url + 'listMarketBook/', headers=headers, json=params)
        response.raise_for_status()
        market_book = response.json()

        live_odds = {}
        if market_book and market_book[0].get('runners'):
            for runner in market_book[0]['runners']:
                if runner.get('status') == 'ACTIVE' and runner.get('lastPriceTraded'):
                    live_odds[runner['selectionId']] = Decimal(str(runner['lastPriceTraded']))
        return live_odds
>>>>>>> 61e1dda1

    def _parse_race(self, market: Dict[str, Any]) -> Race:
        runners = []
        for runner_data in market.get('runners', []):
            runners.append(Runner(
                number=runner_data.get('sortPriority', 99),
                name=runner_data['runnerName'],
                selection_id=runner_data['selectionId']
            ))
        return Race(
            id=f"bf_{market['marketId']}",
            venue=market['event']['venue'],
            race_number=self._extract_race_number(market.get('marketName')),
            start_time=datetime.fromisoformat(market['marketStartTime'].replace('Z', '+00:00')),
            runners=runners,
            source=self.source_name
        )

    def _extract_race_number(self, name: Optional[str]) -> int:
        if not name: return 1
        match = re.search(r'\\bR(\\d{1,2})\\b', name)
        return int(match.group(1)) if match else 1

    def _format_response(self, races: List[Race], start_time: datetime, is_success: bool = True, error_message: str = None) -> Dict[str, Any]:
        fetch_duration = (datetime.now() - start_time).total_seconds()
        return {
            'races': races,
            'source_info': {
                'name': self.source_name,
                'status': 'SUCCESS' if is_success else 'FAILED',
                'races_fetched': len(races),
                'error_message': error_message,
                'fetch_duration': fetch_duration
            }
        }<|MERGE_RESOLUTION|>--- conflicted
+++ resolved
@@ -51,7 +51,6 @@
             headers = {"X-Application": self.app_key, "X-Authentication": self.session_token, "Content-Type": "application/json"}
             market_filter = {"eventTypeIds": ["7"], "marketTypeCodes": ["WIN"], "marketStartTime": {"from": f"{date}T00:00:00Z", "to": f"{date}T23:59:59Z"}}
 
-<<<<<<< HEAD
             # Refactored to use the hardened make_request method
             market_catalogue = await self.make_request(
                 http_client,
@@ -60,23 +59,15 @@
                 headers=headers,
                 json={"filter": market_filter, "maxResults": 1000, "marketProjection": ["EVENT", "RUNNER_DESCRIPTION"]}
             )
-=======
-            response = await http_client.post(self.base_url + 'listMarketCatalogue/', headers=headers, json={"filter": market_filter, "maxResults": 1000, "marketProjection": ["EVENT", "RUNNER_DESCRIPTION"]})
-            response.raise_for_status()
-            market_catalogue = response.json()
->>>>>>> 61e1dda1
 
             if not market_catalogue:
                 return self._format_response([], start_time, is_success=True, error_message="No markets found.")
 
             all_races = [self._parse_race(market) for market in market_catalogue]
             return self._format_response(all_races, start_time, is_success=True)
-<<<<<<< HEAD
         except httpx.HTTPError as e:
             log.error("BetfairAdapter: HTTP request failed after retries", error=str(e), exc_info=True)
             return self._format_response([], start_time, is_success=False, error_message="API request failed after multiple retries.")
-=======
->>>>>>> 61e1dda1
         except Exception as e:
             log.error("BetfairAdapter: Failed to fetch races", exc_info=True)
             return self._format_response([], start_time, is_success=False, error_message=str(e))
@@ -84,7 +75,6 @@
     async def get_live_odds_for_market(self, market_id: str, http_client: httpx.AsyncClient) -> Dict[int, Decimal]:
         """TACTICAL method (Pillar 3). Gets live LTP for each runner in a market."""
         log.info("BetfairAdapter: Fetching live odds for market", market_id=market_id)
-<<<<<<< HEAD
         try:
             await self._authenticate(http_client)
             headers = {"X-Application": self.app_key, "X-Authentication": self.session_token, "Content-Type": "application/json"}
@@ -110,23 +100,6 @@
         except Exception as e:
             log.error("BetfairAdapter: Unexpected error getting live odds", market_id=market_id, error=str(e), exc_info=True)
             return {} # Return empty dict on failure
-=======
-        await self._authenticate(http_client)
-        headers = {"X-Application": self.app_key, "X-Authentication": self.session_token, "Content-Type": "application/json"}
-
-        # This is a REST endpoint, so the params are sent directly as the JSON body.
-        params = {"marketIds": [market_id], "priceProjection": {"priceData": ["EX_TRADED"]}}
-        response = await http_client.post(self.base_url + 'listMarketBook/', headers=headers, json=params)
-        response.raise_for_status()
-        market_book = response.json()
-
-        live_odds = {}
-        if market_book and market_book[0].get('runners'):
-            for runner in market_book[0]['runners']:
-                if runner.get('status') == 'ACTIVE' and runner.get('lastPriceTraded'):
-                    live_odds[runner['selectionId']] = Decimal(str(runner['lastPriceTraded']))
-        return live_odds
->>>>>>> 61e1dda1
 
     def _parse_race(self, market: Dict[str, Any]) -> Race:
         runners = []
