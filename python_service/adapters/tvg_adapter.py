# python_service/adapters/tvg_adapter.py
<<<<<<< HEAD
from datetime import datetime
from typing import Any, List, Optional

from ..models import Race, Runner
from ..utils.text import clean_text
from .base_v3 import BaseAdapterV3

class TVGAdapter(BaseAdapterV3):
    """Adapter for fetching US racing data from the TVG API, using BaseAdapterV3."""

    SOURCE_NAME = "TVG"
    BASE_URL = "https://api.tvg.com/v2/races/"

    def __init__(self, config=None):
        super().__init__(source_name=self.SOURCE_NAME, base_url=self.BASE_URL)
        self.config = config or {}
        self.tvg_api_key = self.config.TVG_API_KEY
        if not self.tvg_api_key:
            self.logger.warning("TVG_API_KEY is not set. Adapter will be non-functional.")

    async def _fetch_data(self, date: str) -> Any:
        """Fetches all race details for a given date by first getting tracks."""
        if not self.tvg_api_key:
            return None

        headers = {"X-Api-Key": self.tvg_api_key}
        tracks_response = await self.http_client.get(f"{self.BASE_URL}summary?date={date}&country=USA", headers=headers)
        tracks_response.raise_for_status()
        tracks_data = tracks_response.json()

        all_race_details = []
        for track in tracks_data.get('tracks', []):
            track_id = track.get('id')
            for race in track.get('races', []):
                race_id = race.get('id')
                if track_id and race_id:
                    details_response = await self.http_client.get(f"{self.BASE_URL}{track_id}/{race_id}", headers=headers)
                    if details_response.status_code == 200:
                        all_race_details.append(details_response.json())
        return all_race_details

    def _parse_races(self, raw_data: Any) -> List[Race]:
        """Parses the list of detailed race JSON objects into Race models."""
        races = []
        for race_detail in raw_data:
            try:
                track = race_detail.get('track', {})
                race_info = race_detail.get('race', {})

                runners = []
                for runner_data in race_detail.get('runners', []):
                    if runner_data.get('scratched'):
                        continue

                    odds = runner_data.get('odds', {})
                    current_odds = odds.get('currentPrice', {})
                    odds_str = current_odds.get('fractional') or odds.get('morningLinePrice', {}).get('fractional')

                    runners.append(Runner(
                        number=int(runner_data.get('programNumber', '0').replace('A', '')),
                        name=clean_text(runner_data.get('name')),
                        odds=odds_str,
                        scratched=False
                    ))

                if runners:
                    race = Race(
                        id=f"tvg_{track.get('code', 'UNK')}_{race_info.get('date', 'NODATE')}_{race_info.get('number', 0)}",
                        venue=track.get('name'),
                        race_number=race_info.get('number'),
                        start_time=datetime.fromisoformat(race_info.get('postTime').replace('Z', '+00:00')),
                        runners=runners,
                        source=self.SOURCE_NAME
                    )
                    races.append(race)
            except (ValueError, AttributeError):
                self.logger.warning("Failed to parse a TVG race detail.", exc_info=True)
                continue
        return races

    async def fetch_races(self, date: str, http_client):
        pass
=======

import asyncio
from datetime import datetime
from typing import Any
from typing import Dict
from typing import List

import httpx
import structlog

from ..models import OddsData
from ..models import Race
from ..models import Runner
from ..utils.odds import parse_odds_to_decimal
from .base import BaseAdapter

log = structlog.get_logger(__name__)


def _parse_program_number(program_str: str) -> int:
    """Safely parses program numbers like '1A' into an integer."""
    return int("".join(filter(str.isdigit, program_str))) if program_str else 99


class TVGAdapter(BaseAdapter):
    def __init__(self, config):
        super().__init__(source_name="TVG", base_url="https://api.tvg.com/v3/")
        self.api_key = config.TVG_API_KEY

    async def fetch_races(self, date: str, http_client: httpx.AsyncClient) -> Dict[str, Any]:
        start_time = datetime.now()
        headers = {"Accept": "application/json", "X-API-Key": self.api_key}

        if not self.api_key:
            log.warning("TVGAdapter: TVG_API_KEY not set. Skipping.")
            return self._format_response(
                [], start_time, is_success=False, error_message="ConfigurationError: TVG_API_KEY not set"
            )

        try:
            tracks_url = "tracks"
            tracks_params = {"date": date, "country": "US"}
            tracks_response = await self.make_request(
                http_client, "GET", tracks_url, headers=headers, params=tracks_params
            )

            if not tracks_response or "tracks" not in tracks_response:
                log.warning("TVG: No tracks found for the given date.")
                return self._format_response([], start_time, is_success=True)

            # Create a list of tasks to fetch races for all tracks concurrently
            tasks = [
                self._fetch_races_for_track(track, date, http_client, headers) for track in tracks_response["tracks"]
            ]
            results_per_track = await asyncio.gather(*tasks, return_exceptions=True)

            # Flatten the list of lists into a single list of races
            all_races = []
            for result in results_per_track:
                if isinstance(result, list):
                    all_races.extend(result)
                elif isinstance(result, Exception):
                    log.error("TVGAdapter: A track fetch task failed", error=result)

            return self._format_response(all_races, start_time, is_success=True)
        except Exception as e:
            log.error("TVGAdapter: An unexpected error occurred", error=str(e), exc_info=True)
            return self._format_response(
                [], start_time, is_success=False, error_message=f"An unexpected error occurred: {e}"
            )

    async def _fetch_races_for_track(
        self, track: Dict[str, Any], date: str, http_client: httpx.AsyncClient, headers: Dict
    ) -> List[Race]:
        """Fetches all race details for a single track concurrently."""
        track_races = []
        track_code = track.get("code")
        if not track_code:
            return []

        try:
            races_url = f"tracks/{track_code}/races"
            races_params = {"date": date}
            races_response = await self.make_request(
                http_client, "GET", races_url, headers=headers, params=races_params
            )
            if not races_response or "races" not in races_response:
                return []

            # Create a list of tasks to fetch details for all races in this track concurrently
            detail_tasks = []
            for race_summary in races_response.get("races", []):
                race_detail_url = f"tracks/{track_code}/races/{race_summary['number']}"
                detail_tasks.append(self.make_request(http_client, "GET", race_detail_url, headers=headers))

            race_details = await asyncio.gather(*detail_tasks, return_exceptions=True)

            for detail in race_details:
                if detail and not isinstance(detail, Exception):
                    parsed_race = self._parse_tvg_race(track, detail)
                    track_races.append(parsed_race)
            return track_races
        except Exception as e:
            log.error("TVGAdapter: Failed to process track", track_name=track.get("name"), error=str(e))
            return []  # Return empty list for this track on failure

    def _parse_tvg_race(self, track: Dict[str, Any], race_data: Dict[str, Any]) -> Race:
        runners = []
        for runner_data in race_data.get("runners", []):
            if not runner_data.get("scratched"):
                current_odds_str = runner_data.get("odds", {}).get("current") or runner_data.get("odds", {}).get(
                    "morningLine"
                )
                win_odds = parse_odds_to_decimal(current_odds_str)
                odds_dict = {}
                if win_odds and win_odds < 999:
                    odds_dict[self.source_name] = OddsData(
                        win=win_odds, source=self.source_name, last_updated=datetime.now()
                    )
                runners.append(
                    Runner(
                        number=_parse_program_number(runner_data.get("programNumber")),
                        name=runner_data.get("horseName", "Unknown Runner"),
                        scratched=False,
                        odds=odds_dict,
                    )
                )
        race_id = f"{track.get('code', 'UNK').lower()}_{race_data['postTime'].split('T')[0]}_R{race_data['number']}"
        return Race(
            id=race_id,
            venue=track.get("name", "Unknown Venue"),
            race_number=race_data.get("number"),
            start_time=datetime.fromisoformat(race_data.get("postTime")),
            runners=runners,
            source=self.source_name,
        )
>>>>>>> 588a70d5
<|MERGE_RESOLUTION|>--- conflicted
+++ resolved
@@ -1,5 +1,4 @@
 # python_service/adapters/tvg_adapter.py
-<<<<<<< HEAD
 from datetime import datetime
 from typing import Any, List, Optional
 
@@ -81,142 +80,4 @@
         return races
 
     async def fetch_races(self, date: str, http_client):
-        pass
-=======
-
-import asyncio
-from datetime import datetime
-from typing import Any
-from typing import Dict
-from typing import List
-
-import httpx
-import structlog
-
-from ..models import OddsData
-from ..models import Race
-from ..models import Runner
-from ..utils.odds import parse_odds_to_decimal
-from .base import BaseAdapter
-
-log = structlog.get_logger(__name__)
-
-
-def _parse_program_number(program_str: str) -> int:
-    """Safely parses program numbers like '1A' into an integer."""
-    return int("".join(filter(str.isdigit, program_str))) if program_str else 99
-
-
-class TVGAdapter(BaseAdapter):
-    def __init__(self, config):
-        super().__init__(source_name="TVG", base_url="https://api.tvg.com/v3/")
-        self.api_key = config.TVG_API_KEY
-
-    async def fetch_races(self, date: str, http_client: httpx.AsyncClient) -> Dict[str, Any]:
-        start_time = datetime.now()
-        headers = {"Accept": "application/json", "X-API-Key": self.api_key}
-
-        if not self.api_key:
-            log.warning("TVGAdapter: TVG_API_KEY not set. Skipping.")
-            return self._format_response(
-                [], start_time, is_success=False, error_message="ConfigurationError: TVG_API_KEY not set"
-            )
-
-        try:
-            tracks_url = "tracks"
-            tracks_params = {"date": date, "country": "US"}
-            tracks_response = await self.make_request(
-                http_client, "GET", tracks_url, headers=headers, params=tracks_params
-            )
-
-            if not tracks_response or "tracks" not in tracks_response:
-                log.warning("TVG: No tracks found for the given date.")
-                return self._format_response([], start_time, is_success=True)
-
-            # Create a list of tasks to fetch races for all tracks concurrently
-            tasks = [
-                self._fetch_races_for_track(track, date, http_client, headers) for track in tracks_response["tracks"]
-            ]
-            results_per_track = await asyncio.gather(*tasks, return_exceptions=True)
-
-            # Flatten the list of lists into a single list of races
-            all_races = []
-            for result in results_per_track:
-                if isinstance(result, list):
-                    all_races.extend(result)
-                elif isinstance(result, Exception):
-                    log.error("TVGAdapter: A track fetch task failed", error=result)
-
-            return self._format_response(all_races, start_time, is_success=True)
-        except Exception as e:
-            log.error("TVGAdapter: An unexpected error occurred", error=str(e), exc_info=True)
-            return self._format_response(
-                [], start_time, is_success=False, error_message=f"An unexpected error occurred: {e}"
-            )
-
-    async def _fetch_races_for_track(
-        self, track: Dict[str, Any], date: str, http_client: httpx.AsyncClient, headers: Dict
-    ) -> List[Race]:
-        """Fetches all race details for a single track concurrently."""
-        track_races = []
-        track_code = track.get("code")
-        if not track_code:
-            return []
-
-        try:
-            races_url = f"tracks/{track_code}/races"
-            races_params = {"date": date}
-            races_response = await self.make_request(
-                http_client, "GET", races_url, headers=headers, params=races_params
-            )
-            if not races_response or "races" not in races_response:
-                return []
-
-            # Create a list of tasks to fetch details for all races in this track concurrently
-            detail_tasks = []
-            for race_summary in races_response.get("races", []):
-                race_detail_url = f"tracks/{track_code}/races/{race_summary['number']}"
-                detail_tasks.append(self.make_request(http_client, "GET", race_detail_url, headers=headers))
-
-            race_details = await asyncio.gather(*detail_tasks, return_exceptions=True)
-
-            for detail in race_details:
-                if detail and not isinstance(detail, Exception):
-                    parsed_race = self._parse_tvg_race(track, detail)
-                    track_races.append(parsed_race)
-            return track_races
-        except Exception as e:
-            log.error("TVGAdapter: Failed to process track", track_name=track.get("name"), error=str(e))
-            return []  # Return empty list for this track on failure
-
-    def _parse_tvg_race(self, track: Dict[str, Any], race_data: Dict[str, Any]) -> Race:
-        runners = []
-        for runner_data in race_data.get("runners", []):
-            if not runner_data.get("scratched"):
-                current_odds_str = runner_data.get("odds", {}).get("current") or runner_data.get("odds", {}).get(
-                    "morningLine"
-                )
-                win_odds = parse_odds_to_decimal(current_odds_str)
-                odds_dict = {}
-                if win_odds and win_odds < 999:
-                    odds_dict[self.source_name] = OddsData(
-                        win=win_odds, source=self.source_name, last_updated=datetime.now()
-                    )
-                runners.append(
-                    Runner(
-                        number=_parse_program_number(runner_data.get("programNumber")),
-                        name=runner_data.get("horseName", "Unknown Runner"),
-                        scratched=False,
-                        odds=odds_dict,
-                    )
-                )
-        race_id = f"{track.get('code', 'UNK').lower()}_{race_data['postTime'].split('T')[0]}_R{race_data['number']}"
-        return Race(
-            id=race_id,
-            venue=track.get("name", "Unknown Venue"),
-            race_number=race_data.get("number"),
-            start_time=datetime.fromisoformat(race_data.get("postTime")),
-            runners=runners,
-            source=self.source_name,
-        )
->>>>>>> 588a70d5
+        pass