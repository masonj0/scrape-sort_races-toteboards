--- conflicted
+++ resolved
@@ -5,10 +5,7 @@
 from datetime import datetime
 from typing import Dict, Any, List
 import httpx
-<<<<<<< HEAD
 from decimal import Decimal, InvalidOperation
-=======
->>>>>>> f8294fe0
 
 from .base import BaseAdapter
 from ..models import Race, Runner, OddsData
@@ -31,10 +28,6 @@
             return self._format_response(all_races, start_time)
 
         try:
-<<<<<<< HEAD
-=======
-            # As per blueprint: fetch tracks, then races for each track
->>>>>>> f8294fe0
             tracks_url = "tracks"
             tracks_params = {"date": date, "country": "US"}
             tracks_response = await self.make_request(http_client, 'GET', tracks_url, headers=headers, params=tracks_params)
@@ -52,37 +45,21 @@
                     for race_summary in races_response.get('races', []):
                         race_detail_url = f"tracks/{track['code']}/races/{race_summary['number']}"
                         race_detail = await self.make_request(http_client, 'GET', race_detail_url, headers=headers)
-<<<<<<< HEAD
                         if race_detail:
                             parsed_race = self._parse_tvg_race(track, race_detail)
                             all_races.append(parsed_race)
                 except Exception as e:
                     self.logger.error(f"Failed to process track {track.get('name')}: {e}", exc_info=True)
-=======
-                        parsed_race = self._parse_tvg_race(track, race_detail)
-                        all_races.append(parsed_race)
-                except Exception as e:
-                    self.logger.error(f"Failed to process track {track.get('name')}: {e}", exc_info=True)
-                    continue # Move to the next track
->>>>>>> f8294fe0
 
             return self._format_response(all_races, start_time)
         except Exception as e:
             self.logger.error(f"Failed to fetch races from {self.source_name}: {e}", exc_info=True)
-<<<<<<< HEAD
-=======
-            # Re-raise to be caught by the engine and logged in source_info
->>>>>>> f8294fe0
             raise
 
     def _format_response(self, races: List[Race], start_time: datetime) -> Dict[str, Any]:
         fetch_duration = (datetime.now() - start_time).total_seconds()
         return {
-<<<<<<< HEAD
             'races': [r.model_dump() for r in races],
-=======
-            'races': [r.dict() for r in races],
->>>>>>> f8294fe0
             'source_info': {
                 'name': self.source_name, 'status': 'SUCCESS',
                 'races_fetched': len(races), 'error_message': None,
@@ -104,10 +81,7 @@
                 runners.append(Runner(
                     number=runner_data.get('programNumber'),
                     name=runner_data.get('horseName', 'Unknown Runner'),
-<<<<<<< HEAD
                     scratched=False, # Corrected based on Oracle feedback
-=======
->>>>>>> f8294fe0
                     odds=odds_dict
                 ))
 
@@ -118,7 +92,6 @@
             venue=track.get('name', 'Unknown Venue'),
             race_number=race_data.get('number'),
             start_time=datetime.fromisoformat(race_data.get('postTime')),
-<<<<<<< HEAD
             runners=runners,
             source=self.source_name # Corrected based on Oracle feedback
         )
@@ -133,19 +106,4 @@
                 return (Decimal(numerator) / Decimal(denominator)) + Decimal('1.0')
             except (ValueError, ZeroDivisionError, InvalidOperation): return None
         try: return Decimal(odds_string)
-        except InvalidOperation: return None
-=======
-            runners=runners
-        )
-
-    def _parse_tvg_odds(self, odds_string: str) -> float | None:
-        if not odds_string or odds_string == "SCR": return None
-        if odds_string == "EVEN": return 2.0
-        if "/" in odds_string:
-            try:
-                numerator, denominator = odds_string.split("/")
-                return (float(numerator) / float(denominator)) + 1.0
-            except (ValueError, ZeroDivisionError): return None
-        try: return float(odds_string)
-        except ValueError: return None
->>>>>>> f8294fe0
+        except InvalidOperation: return None