# python_service/adapters/pointsbet_adapter.py

import structlog
from datetime import datetime
from typing import Dict, Any, List
import httpx
from decimal import Decimal

from .base import BaseAdapter
<<<<<<< HEAD
from ..models import Race, Runner, OddsData

log = structlog.get_logger(__name__)
=======
from typing import Dict, Any
import httpx
>>>>>>> 241a9db7

class PointsBetAdapter(BaseAdapter):
    def __init__(self, config):
        super().__init__(
            source_name="PointsBet",
<<<<<<< HEAD
            base_url="https://api.au.pointsbet.com"
        )
        self.api_key = config.POINTSBET_API_KEY

    async def fetch_races(self, date: str, http_client: httpx.AsyncClient) -> Dict[str, Any]:
        """Fetches upcoming thoroughbred races from the PointsBet API."""
        start_time = datetime.now()

        if not self.api_key:
            log.warning("PointsBetAdapter: POINTSBET_API_KEY not set. Skipping.")
            return self._format_response([], start_time, is_success=False, error_message="ConfigurationError: Token not set")

        endpoint = "/api/v2/racing/futures"
        headers = {"api-key": self.api_key}
        params = {"sportId": 21}  # Assuming 21 is for Thoroughbred Racing

        try:
            response_json = await self.make_request(http_client, 'GET', endpoint, headers=headers, params=params)
            if not response_json or "events" not in response_json:
                log.warning("PointsBetAdapter: No 'events' in response or empty response.")
                return self._format_response([], start_time)

            all_races = self._parse_races(response_json["events"])

            # The API is for futures, so we must filter by the requested date
            all_races = [race for race in all_races if race.start_time.strftime('%Y-%m-%d') == date]

            return self._format_response(all_races, start_time)
        except Exception as e:
            log.error("Failed to fetch races from PointsBet", exc_info=True)
            raise

    def _format_response(self, races: List[Race], start_time: datetime, is_success: bool = True, error_message: str = None) -> Dict[str, Any]:
        fetch_duration = (datetime.now() - start_time).total_seconds()
        return {
            'races': [r.model_dump() for r in races],
            'source_info': {
                'name': self.source_name,
                'status': 'SUCCESS' if is_success else 'FAILED',
                'races_fetched': len(races),
                'error_message': error_message,
                'fetch_duration': fetch_duration
            }
        }

    def _parse_races(self, events: List[Dict[str, Any]]) -> List[Race]:
        races = []
        for event in events:
            if not event.get("outcomes"):  # Skip events without runners
                continue

            try:
                race = Race(
                    id=f"pb_{event['id']}",
                    venue=event.get("competitionName", "Unknown Venue"),
                    race_number=event.get("eventNumber", 0),
                    start_time=datetime.fromisoformat(event["startTime"].replace("Z", "+00:00")),
                    runners=self._parse_runners(event["outcomes"]),
                    source=self.source_name
                )
                races.append(race)
            except Exception as e:
                log.error(
                    "PointsBetAdapter: Error parsing event",
                    error=str(e),
                    event_id=event.get('id', 'N/A')
                )
        return races

    def _parse_runners(self, outcomes: List[Dict[str, Any]]) -> List[Runner]:
        runners = []
        for i, outcome in enumerate(outcomes):
            win_odds_data = next((p for p in outcome.get("prices", []) if p["priceType"] == "FixedWin"), None)

            odds_dict = {}
            if win_odds_data and win_odds_data.get("price"):
                try:
                    win_odds = Decimal(str(win_odds_data["price"]))
                    odds_dict[self.source_name] = OddsData(win=win_odds, source=self.source_name, last_updated=datetime.now())
                except Exception:
                    win_odds = None

            runners.append(Runner(
                number=i + 1,  # Placeholder as number is not provided
                name=outcome.get("name", "Unknown Runner"),
                scratched=outcome.get("isSuspended", False),
                odds=odds_dict
            ))
        return runners
=======
            base_url="https://api.pointsbet.com/api/v2/"
        )

    async def fetch_races(self, date: str, http_client: httpx.AsyncClient) -> Dict[str, Any]:
        # This is a compliant stub. The full implementation will come later.
        self.logger.info(f"Fetching races from {self.source_name} (stub)")
        return {'races': [], 'source_info': {'name': self.source_name}}
>>>>>>> 241a9db7
<|MERGE_RESOLUTION|>--- conflicted
+++ resolved
@@ -7,20 +7,14 @@
 from decimal import Decimal
 
 from .base import BaseAdapter
-<<<<<<< HEAD
 from ..models import Race, Runner, OddsData
 
 log = structlog.get_logger(__name__)
-=======
-from typing import Dict, Any
-import httpx
->>>>>>> 241a9db7
 
 class PointsBetAdapter(BaseAdapter):
     def __init__(self, config):
         super().__init__(
             source_name="PointsBet",
-<<<<<<< HEAD
             base_url="https://api.au.pointsbet.com"
         )
         self.api_key = config.POINTSBET_API_KEY
@@ -109,13 +103,4 @@
                 scratched=outcome.get("isSuspended", False),
                 odds=odds_dict
             ))
-        return runners
-=======
-            base_url="https://api.pointsbet.com/api/v2/"
-        )
-
-    async def fetch_races(self, date: str, http_client: httpx.AsyncClient) -> Dict[str, Any]:
-        # This is a compliant stub. The full implementation will come later.
-        self.logger.info(f"Fetching races from {self.source_name} (stub)")
-        return {'races': [], 'source_info': {'name': self.source_name}}
->>>>>>> 241a9db7
+        return runners