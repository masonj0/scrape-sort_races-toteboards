--- conflicted
+++ resolved
@@ -14,9 +14,5 @@
 pandas
 tabula-py
 lxml
-<<<<<<< HEAD
 beautifulsoup4
-pikepdf
-=======
-beautifulsoup4
->>>>>>> f913628c
+pikepdf