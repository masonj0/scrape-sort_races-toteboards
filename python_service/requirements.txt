--- conflicted
+++ resolved
@@ -39,11 +39,7 @@
 # --- Windows Specific (DO NOT REMOVE MARKERS) ---
 psutil==5.9.6; sys_platform == 'win32'
 pywin32==306; sys_platform == 'win32'
-<<<<<<< HEAD
 windows-toasts; sys_platform == 'win32'
-=======
-win10toast-click==1.0.1; sys_platform == 'win32'
->>>>>>> f5202c1f
 
 # --- Testing ---
 pytest==7.4.3
