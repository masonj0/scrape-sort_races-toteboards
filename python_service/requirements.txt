requests==2.31.0
python-dotenv==1.0.0
pydantic==2.5.2
fastapi==0.104.1
uvicorn[standard]==0.24.0
aiohttp==3.9.0
httpx==0.24.1
pytest==8.4.2

structlog
respx
pytest-asyncio
streamlit
pandas
tabula-py
lxml
beautifulsoup4
pikepdf
pydantic-settings==2.1.0
slowapi==0.1.8

tenacity

# Caching Layer
redis==5.0.1
fakeredis==2.20.0 # For testing

# Code Quality & Linting
<<<<<<< HEAD
ruff

aiosqlite
=======
ruff
>>>>>>> e2aeedaa
<|MERGE_RESOLUTION|>--- conflicted
+++ resolved
@@ -26,10 +26,6 @@
 fakeredis==2.20.0 # For testing
 
 # Code Quality & Linting
-<<<<<<< HEAD
 ruff
 
-aiosqlite
-=======
-ruff
->>>>>>> e2aeedaa
+aiosqlite