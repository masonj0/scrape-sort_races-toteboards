<<<<<<< HEAD
# Fortuna Faucet - Python Dependencies (Windows Optimized v2)
# This is the 'golden' manifest, combining the blueprint's pinned versions with all feature requirements.
=======
# Fortuna Faucet - Master Dependency List
>>>>>>> 387497d5

# --- Core Backend (FastAPI & Async) ---
fastapi==0.104.1
uvicorn[standard]==0.24.0
pydantic==2.5.0
pydantic-settings==2.1.0

# --- HTTP & Web Scraping ---
httpx==0.25.1
tenacity==8.2.3
requests

# --- HTML & Data Parsing ---
selectolax

# --- Logging & Configuration ---
structlog==23.2.0
python-dotenv==1.0.0

# --- Caching ---
redis==5.0.1
slowapi==0.1.9

# --- Database & ETL ---
SQLAlchemy
psycopg2-binary

<<<<<<< HEAD
# --- Monitoring & GUI ---
matplotlib==3.8.2
=======
# --- System & Monitoring ---
psutil==5.9.6
>>>>>>> 387497d5

# --- UI & Visualization (for utility scripts) ---
rich
streamlit
pikepdf
tabula-py

<<<<<<< HEAD
# --- Windows Specific (DO NOT REMOVE MARKERS) ---
psutil==5.9.6; sys_platform == 'win32'
pywin32==306; sys_platform == 'win32'
win10toast-click==1.0.1; sys_platform == 'win32'

# --- Testing ---
=======
# --- Code Quality & Testing ---
>>>>>>> 387497d5
pytest==7.4.3
pytest-asyncio==0.21.1

# --- Build & Packaging ---
black==23.11.0

# --- Windows Specific (Notifications) ---
windows-toasts<|MERGE_RESOLUTION|>--- conflicted
+++ resolved
@@ -1,9 +1,5 @@
-<<<<<<< HEAD
 # Fortuna Faucet - Python Dependencies (Windows Optimized v2)
 # This is the 'golden' manifest, combining the blueprint's pinned versions with all feature requirements.
-=======
-# Fortuna Faucet - Master Dependency List
->>>>>>> 387497d5
 
 # --- Core Backend (FastAPI & Async) ---
 fastapi==0.104.1
@@ -31,13 +27,8 @@
 SQLAlchemy
 psycopg2-binary
 
-<<<<<<< HEAD
 # --- Monitoring & GUI ---
 matplotlib==3.8.2
-=======
-# --- System & Monitoring ---
-psutil==5.9.6
->>>>>>> 387497d5
 
 # --- UI & Visualization (for utility scripts) ---
 rich
@@ -45,21 +36,14 @@
 pikepdf
 tabula-py
 
-<<<<<<< HEAD
 # --- Windows Specific (DO NOT REMOVE MARKERS) ---
 psutil==5.9.6; sys_platform == 'win32'
 pywin32==306; sys_platform == 'win32'
 win10toast-click==1.0.1; sys_platform == 'win32'
 
 # --- Testing ---
-=======
-# --- Code Quality & Testing ---
->>>>>>> 387497d5
 pytest==7.4.3
 pytest-asyncio==0.21.1
 
-# --- Build & Packaging ---
-black==23.11.0
-
-# --- Windows Specific (Notifications) ---
-windows-toasts+# --- Development ---
+black==23.11.0