--- conflicted
+++ resolved
@@ -29,9 +29,6 @@
 class Race(BaseModel):
     race_id: str
     track_name: str
-<<<<<<< HEAD
-    # ... (all other race fields)
-=======
     race_number: Optional[int] = None
     post_time: Optional[datetime] = None
     runners: List[Runner]
@@ -40,7 +37,6 @@
     is_qualified: Optional[bool] = None
     trifecta_factors_json: Optional[str] = None
     analysis_details: Optional[str] = None # For advanced analysis
->>>>>>> 6a08f24c
     data_quality_score: Optional[float] = None
 
 # --- Resilient Fetcher ---
@@ -50,17 +46,9 @@
         # self.rate_limiter = RateLimiter()
         # self.circuit_breaker = CircuitBreaker()
         self.logger = logging.getLogger(self.__class__.__name__)
-<<<<<<< HEAD
-
     def get(self, url: str, headers: Optional[Dict[str, str]] = None) -> Union[dict, str, None]:
         # This method will be enhanced with retry logic, circuit breaking, and rate limiting.
         # For now, it retains the proven curl implementation.
-        # ... (current robust curl implementation)
-        pass
-
-=======
-
-    def get(self, url: str, headers: Optional[Dict[str, str]] = None) -> Union[dict, str, None]:
         # This method will be enhanced with retry logic, circuit breaking, and rate limiting.
         # For now, it retains the proven curl implementation.
         try:
@@ -82,7 +70,6 @@
             logging.error(f"CRITICAL: curl GET failed for {url}. Details: {e}")
             return None
 
->>>>>>> 6a08f24c
 # --- Enhanced Adapters ---
 class BaseAdapterV8(ABC):
     def __init__(self, fetcher: DefensiveFetcher, settings: Settings):
@@ -112,10 +99,6 @@
 
     def get_races_parallel(self) -> tuple[list[Race], list[dict]]:
         # This method will be enhanced with full performance monitoring and data validation.
-<<<<<<< HEAD
-        # ... (current concurrent fetching logic remains the foundation)
-        pass
-=======
         # For now, it implements the core concurrent fetching logic
         all_races, statuses = [], []
         with concurrent.futures.ThreadPoolExecutor(max_workers=len(self.adapters)) as executor:
@@ -131,8 +114,6 @@
                     self.logger.error(f"Adapter {adapter.__class__.__name__} failed: {e}", exc_info=True)
                     statuses.append({'adapter_id': adapter.__class__.__name__, 'status': 'ERROR', 'error_message': str(e)})
         return all_races, statuses
->>>>>>> 6a08f24c
-
 
 # --- Enhanced Trifecta Analyzer Stub ---
 class EnhancedTrifectaAnalyzer:
@@ -142,10 +123,4 @@
 
     def analyze_race_advanced(self, race: Race) -> Race:
         # TODO: Implement full analysis with ML and historical factors
-<<<<<<< HEAD
-=======
-        race.checkmate_score = 50.0 # Placeholder
-        race.is_qualified = race.checkmate_score >= self.settings.QUALIFICATION_SCORE
-        race.analysis_details = json.dumps({'base_score': 50.0})
->>>>>>> 6a08f24c
         return race