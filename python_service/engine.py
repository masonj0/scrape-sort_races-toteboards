--- conflicted
+++ resolved
@@ -36,13 +36,9 @@
     data_quality_score: Optional[float] = None
     checkmate_score: Optional[float] = None
     is_qualified: Optional[bool] = None
-<<<<<<< HEAD
-    analysis_details: Optional[str] = None
-=======
     trifecta_factors_json: Optional[str] = None
     analysis_details: Optional[str] = None # For advanced analysis
     data_quality_score: Optional[float] = None
->>>>>>> b47d6774
 
 # --- Resilient Fetcher ---
 class DefensiveFetcher:
@@ -52,13 +48,8 @@
         # self.circuit_breaker = CircuitBreaker()
         self.logger = logging.getLogger(self.__class__.__name__)
     def get(self, url: str, headers: Optional[Dict[str, str]] = None) -> Union[dict, str, None]:
-<<<<<<< HEAD
-=======
         # This method will be enhanced with retry logic, circuit breaking, and rate limiting.
         # For now, it retains the proven curl implementation.
-        # This method will be enhanced with retry logic, circuit breaking, and rate limiting.
-        # For now, it retains the proven curl implementation.
->>>>>>> b47d6774
         try:
             command = ["curl", "-s", "-L", "--tlsv1.2", "--http1.1"]
             if headers:
@@ -75,23 +66,15 @@
 
 # --- Enhanced Adapters ---
 class BaseAdapterV8(ABC):
-<<<<<<< HEAD
     def __init__(self, fetcher: DefensiveFetcher, settings: Settings):\
         self.fetcher = fetcher
         self.settings = settings
         self.cache = TTLCache(maxsize=100, ttl=300)
         self.logger = logging.getLogger(self.__class__.__name__)
-=======
-    def __init__(self, fetcher: DefensiveFetcher, settings: Settings):
-        self.fetcher = fetcher
-        self.settings = settings
-        self.cache = TTLCache(maxsize=100, ttl=300) # 5-minute cache per adapter
->>>>>>> b47d6774
     @abstractmethod
     def fetch_races(self) -> List[Race]: raise NotImplementedError
 
 class EnhancedTVGAdapter(BaseAdapterV8):
-<<<<<<< HEAD
     SOURCE_ID = "tvg"
     BASE_URL = "https://mobile-api.tvg.com/api/mobile/races/today"
 
@@ -142,14 +125,6 @@
         return []
 
 PRODUCTION_ADAPTERS = [EnhancedTVGAdapter, TheOddsApiAdapter] # Add others as they are built
-=======
-    def fetch_races(self) -> List[Race]:
-        # This method will be enhanced with caching and more robust parsing
-        # as defined in the new canonical pseudocode.
-        return [] # Placeholder for full implementation
-
-PRODUCTION_ADAPTERS = [EnhancedTVGAdapter]
->>>>>>> b47d6774
 
 # --- Supercharged Orchestrator ---
 class SuperchargedOrchestrator:
@@ -186,12 +161,7 @@
         # TODO: Load ML model and historical data
 
     def analyze_race_advanced(self, race: Race) -> Race:
-<<<<<<< HEAD
         # TODO: Implement full analysis with base scoring, ML, and historical factors
         race.checkmate_score = 50.0 # Placeholder
         race.is_qualified = race.checkmate_score >= self.settings.QUALIFICATION_SCORE
-        race.analysis_details = json.dumps({'base_score': 50.0})
-=======
-        # TODO: Implement full analysis with ML and historical factors
-        return race
->>>>>>> b47d6774
+        race.analysis_details = json.dumps({'base_score': 50.0})