--- conflicted
+++ resolved
@@ -63,12 +63,8 @@
             BetfairDataScientistAdapter(
                 model_name="ThoroughbredModel",
                 url="https://betfair-data-supplier-prod.herokuapp.com/api/widgets/kvs-ratings/datasets?id=thoroughbred-model&date=",
-<<<<<<< HEAD
             ),
             TVGAdapter(config=self.config),
-=======
-            )
->>>>>>> 588a70d5
         ]
         self.http_limits = httpx.Limits(
             max_connections=config.HTTP_POOL_CONNECTIONS, max_keepalive_connections=config.HTTP_MAX_KEEPALIVE
