# python_service/engine.py

import asyncio
from datetime import datetime
from datetime import timezone
from decimal import Decimal
from typing import Any
from typing import Dict
from typing import List
from typing import Tuple

import httpx
import structlog

from .adapters.at_the_races_adapter import AtTheRacesAdapter
from .adapters.base import BaseAdapter
from .adapters.betfair_adapter import BetfairAdapter
from .adapters.betfair_datascientist_adapter import BetfairDataScientistAdapter
from .adapters.betfair_greyhound_adapter import BetfairGreyhoundAdapter
from .adapters.equibase_adapter import EquibaseAdapter
from .adapters.gbgb_api_adapter import GbgbApiAdapter
from .adapters.harness_adapter import HarnessAdapter
from .adapters.racing_and_sports_adapter import RacingAndSportsAdapter
from .adapters.racing_and_sports_greyhound_adapter import RacingAndSportsGreyhoundAdapter
from .adapters.racingpost_adapter import RacingPostAdapter
from .adapters.sporting_life_adapter import SportingLifeAdapter
from .adapters.the_racing_api_adapter import TheRacingApiAdapter
from .adapters.timeform_adapter import TimeformAdapter
from .adapters.tvg_adapter import TVGAdapter
from .cache_manager import cache_async_result
from .health import health_monitor
from .models import AggregatedResponse
from .models import OddsData
from .models import Race
from .models import Runner
from .models_v3 import NormalizedRace

log = structlog.get_logger(__name__)


class FortunaEngine:
    def __init__(self, config=None):
        from .config import get_settings

        self.config = config or get_settings()
        self.log = structlog.get_logger(self.__class__.__name__)
        self.adapters: List[BaseAdapter] = [
            BetfairAdapter(config=self.config),
            BetfairGreyhoundAdapter(config=self.config),
            TVGAdapter(config=self.config),
            RacingAndSportsAdapter(config=self.config),
            RacingAndSportsGreyhoundAdapter(config=self.config),
            AtTheRacesAdapter(),
            RacingPostAdapter(config=self.config),
            HarnessAdapter(config=self.config),
            EquibaseAdapter(config=self.config),
            SportingLifeAdapter(config=self.config),
            TimeformAdapter(config=self.config),
            TheRacingApiAdapter(config=self.config),
            GbgbApiAdapter(config=self.config),
        ]
        # V3 ADAPTERS
        self.v3_adapters = [
<<<<<<< HEAD
            BetfairDataScientistAdapter(
                model_name="ThoroughbredModel",
                url="https://betfair-data-supplier-prod.herokuapp.com/api/widgets/kvs-ratings/datasets?id=thoroughbred-model&date=",
            )
=======
            # BetfairDataScientistAdapter(
            #     model_name="ThoroughbredModel",
            #     url="https://betfair-data-supplier-prod.herokuapp.com/api/widgets/kvs-ratings/datasets?id=thoroughbred-model&date="
            # )
>>>>>>> fb22682c
        ]
        self.http_limits = httpx.Limits(
            max_connections=config.HTTP_POOL_CONNECTIONS, max_keepalive_connections=config.HTTP_MAX_KEEPALIVE
        )
        self.http_client = httpx.AsyncClient(limits=self.http_limits, http2=True)

    async def close(self):
        await self.http_client.aclose()

    def get_all_adapter_statuses(self) -> List[Dict[str, Any]]:
        return [adapter.get_status() for adapter in self.adapters]

    async def _time_adapter_fetch(self, adapter: BaseAdapter, date: str) -> Tuple[str, Dict[str, Any], float]:
        """Wraps an adapter's fetch call, catches all exceptions, and returns a consistent payload."""
        start_time = datetime.now()
        try:
            result = await adapter.fetch_races(date, self.http_client)
            duration = (datetime.now() - start_time).total_seconds()
            health_monitor.record_adapter_response(adapter.source_name, success=True, duration=duration)
            return (adapter.source_name, result, duration)
        except Exception as e:
            duration = (datetime.now() - start_time).total_seconds()
            log.error("Adapter raised an unhandled exception", adapter=adapter.source_name, error=str(e), exc_info=True)
            health_monitor.record_adapter_response(adapter.source_name, success=False, duration=duration)
            failed_result = {
                "races": [],
                "source_info": {
                    "name": adapter.source_name,
                    "status": "FAILED",
                    "races_fetched": 0,
                    "error_message": str(e),
                    "fetch_duration": duration,
                },
            }
            return (adapter.source_name, failed_result, duration)

    def _race_key(self, race: Race) -> str:
        return f"{race.venue.lower().strip()}|{race.race_number}|{race.start_time.strftime('%H:%M')}"

    def _dedupe_races(self, races: List[Race]) -> List[Race]:
        """Deduplicates races from multiple sources and reconciles odds."""
        race_map: Dict[str, Race] = {}
        for race in races:
            # Use a robust key: venue, date, and race number
            key = f"{race.venue.upper()}-{race.start_time.strftime('%Y-%m-%d')}-{race.race_number}"

            if key not in race_map:
                race_map[key] = race
            else:
                # Merge runners and odds into the existing race object
                existing_race = race_map[key]
                runner_map = {r.number: r for r in existing_race.runners}

                for new_runner in race.runners:
                    if new_runner.number in runner_map:
                        # Runner exists, reconcile odds
                        existing_runner = runner_map[new_runner.number]
                        updated_odds = existing_runner.odds.copy()
                        updated_odds.update(new_runner.odds)
                        existing_runner.odds = updated_odds
                    else:
                        # New runner, add to the existing race
                        existing_race.runners.append(new_runner)

                # Update source count
                existing_race.source += f", {race.source}"

        return list(race_map.values())

    async def get_races(self, date: str, background_tasks: set, source_filter: str = None) -> Dict[str, Any]:
        if source_filter:
            self.log.info("Bypassing cache for source-specific request", source=source_filter)
            return await self._fetch_races_from_sources(date, source_filter=source_filter)

        return await self._get_all_races_cached(date, background_tasks=background_tasks)

    @cache_async_result(ttl_seconds=300, key_prefix="fortuna_engine_races")
    async def _get_all_races_cached(self, date: str, background_tasks: set) -> Dict[str, Any]:
        """This method fetches races for all sources and its result is cached."""
        self.log.info("CACHE MISS: Fetching all races from sources.", date=date)
        return await self._fetch_races_from_sources(date)

    def _convert_v3_race_to_v2(self, v3_race: NormalizedRace) -> Race:
        """Converts a V3 NormalizedRace object to a V2 Race object."""
        import re

        race_number = 0
        match = re.search(r"\d+", v3_race.race_name)
        if match:
            race_number = int(match.group())

        runners = []
        for v3_runner in v3_race.runners:
            odds_data = OddsData(
                win=Decimal(str(v3_runner.odds_decimal)),
                source=v3_race.source_ids[0],
                last_updated=datetime.now(timezone.utc),
            )
            runner = Runner(
                id=v3_runner.runner_id,
                name=v3_runner.name,
                number=int(v3_runner.saddle_cloth)
                if v3_runner.saddle_cloth and v3_runner.saddle_cloth.isdigit()
                else 99,
                odds={v3_race.source_ids[0]: odds_data},
            )
            runners.append(runner)

        return Race(
            id=v3_race.race_key,
            venue=v3_race.track_key,
            race_number=race_number,
            start_time=datetime.fromisoformat(v3_race.start_time_iso),
            runners=runners,
            source=v3_race.source_ids[0],
            race_name=v3_race.race_name,
        )

    @cache_async_result(ttl_seconds=300, key_prefix="odds_engine_fetch")
    async def _fetch_races_from_sources(self, date: str, source_filter: str = None) -> Dict[str, Any]:
        """Helper method to contain the logic for fetching and aggregating races."""
        target_adapters = self.adapters
        if source_filter:
            target_adapters = [a for a in self.adapters if a.source_name.lower() == source_filter.lower()]

        tasks = [self._time_adapter_fetch(adapter, date) for adapter in target_adapters]

        # Run V3 (synchronous) adapters in a thread pool
        v3_tasks = [asyncio.to_thread(adapter.fetch_and_normalize) for adapter in self.v3_adapters]

        # Gather results from both V2 (async) and V3 (sync) adapters
        all_tasks = tasks + v3_tasks
        results = await asyncio.gather(*all_tasks, return_exceptions=True)

        source_infos = []
        all_races = []

        v3_start_time = datetime.now()  # Approximate start time for all V3 adapters

        for result in results:
            try:
                if isinstance(result, Exception):
                    self.log.error("Adapter fetch failed", error=result, exc_info=False)
                    continue

                # Correctly differentiate between V2 and V3 results
                if isinstance(result, tuple) and len(result) == 3:  # V2 Adapter Result
                    adapter_name, adapter_result, duration = result
                    source_info = adapter_result.get("source_info", {})
                    source_info["fetch_duration"] = round(duration, 2)
                    source_infos.append(source_info)
                    if source_info.get("status") == "SUCCESS":
                        all_races.extend(adapter_result.get("races", []))
                elif isinstance(result, list) and all(
                    isinstance(r, NormalizedRace) for r in result
                ):  # V3 Adapter Result
                    if result:
                        v3_races = result
                        adapter_name = v3_races[0].source_ids[0]
                        translated_races = [self._translate_v3_race_to_v2(nr) for nr in result]
                        all_races.extend(translated_races)

                        v3_duration = (datetime.now() - v3_start_time).total_seconds()
                        source_infos.append(
                            {
                                "name": adapter_name,
                                "status": "SUCCESS",
                                "races_fetched": len(translated_races),
                                "error_message": None,
                                "fetch_duration": round(v3_duration, 2),
                            }
                        )
            except Exception:
                self.log.error("Failed to process result from an adapter.", exc_info=True)

        deduped_races = self._dedupe_races(all_races)

        response_obj = AggregatedResponse(
            date=datetime.strptime(date, "%Y-%m-%d").date(),
            races=deduped_races,
            sources=source_infos,
            metadata={
                "fetch_time": datetime.now(),
                "sources_queried": [a.source_name for a in target_adapters],
                "sources_successful": len([s for s in source_infos if s["status"] == "SUCCESS"]),
                "total_races": len(deduped_races),
            },
        )

        # --- Windows Operator Experience Enhancement ---
        try:
            from win10toast import ToastNotifier

            toaster = ToastNotifier()
            toaster.show_toast(
                "Fortuna Faucet",
                f"Initial data load complete. {len(deduped_races)} races are ready for analysis.",
                duration=10,
                threaded=True,
            )
        except (ImportError, RuntimeError):
            # Fails gracefully if not on Windows or library is missing
            pass

        return response_obj.model_dump()

    def _translate_v3_race_to_v2(self, norm_race: NormalizedRace) -> Race:
        """Translates a V3 NormalizedRace into a V2 Race object."""
        import re

        race_number = 0
        match = re.search(r"R(\d+)", norm_race.race_name)
        if match:
            race_number = int(match.group(1))

        runners = []
        for norm_runner in norm_race.runners:
            adapter_name = norm_race.source_ids[0] if norm_race.source_ids else "UnknownV3"
            odds_data = OddsData(
                win=Decimal(str(norm_runner.odds_decimal)), source=adapter_name, last_updated=datetime.now(timezone.utc)
            )

            try:
                runner_number = int(norm_runner.saddle_cloth)
            except (ValueError, TypeError):
                runner_number = None

            runner = Runner(
                id=norm_runner.runner_id, name=norm_runner.name, number=runner_number, odds={adapter_name: odds_data}
            )
            runners.append(runner)

        return Race(
            id=norm_race.race_key,
            venue=norm_race.track_key,
            start_time=datetime.fromisoformat(norm_race.start_time_iso),
            race_number=race_number,
            runners=runners,
            source=norm_race.source_ids[0] if norm_race.source_ids else "UnknownV3",
            # Store extra V3 data in metadata for future use
            metadata={"v3_race_name": norm_race.race_name},
        )<|MERGE_RESOLUTION|>--- conflicted
+++ resolved
@@ -61,17 +61,10 @@
         ]
         # V3 ADAPTERS
         self.v3_adapters = [
-<<<<<<< HEAD
             BetfairDataScientistAdapter(
                 model_name="ThoroughbredModel",
                 url="https://betfair-data-supplier-prod.herokuapp.com/api/widgets/kvs-ratings/datasets?id=thoroughbred-model&date=",
             )
-=======
-            # BetfairDataScientistAdapter(
-            #     model_name="ThoroughbredModel",
-            #     url="https://betfair-data-supplier-prod.herokuapp.com/api/widgets/kvs-ratings/datasets?id=thoroughbred-model&date="
-            # )
->>>>>>> fb22682c
         ]
         self.http_limits = httpx.Limits(
             max_connections=config.HTTP_POOL_CONNECTIONS, max_keepalive_connections=config.HTTP_MAX_KEEPALIVE
