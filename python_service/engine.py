--- conflicted
+++ resolved
@@ -36,10 +36,7 @@
     checkmate_score: Optional[float] = None
     is_qualified: Optional[bool] = None
     analysis_details: Optional[str] = None
-<<<<<<< HEAD
-=======
     trifecta_factors_json: Optional[str] = None
->>>>>>> 13d6e2bd
 
 # --- Resilient Fetcher ---
 class DefensiveFetcher:
@@ -131,10 +128,6 @@
     def get_races_parallel(self) -> tuple[list[Race], list[dict]]:
         # ... (implementation to be filled in next directive)
         return [], []
-<<<<<<< HEAD
-=======
-
->>>>>>> 13d6e2bd
 
 # --- Enhanced Trifecta Analyzer Stub ---
 class EnhancedTrifectaAnalyzer:
