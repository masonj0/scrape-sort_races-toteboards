# engine.py
# The perfected, 10/10 specification for the Python Collection Service.

import logging
import json
import subprocess
import concurrent.futures
import time
from abc import ABC, abstractmethod
from typing import List, Optional, Union, Dict
from datetime import datetime
from pydantic import BaseModel, Field
from pydantic_settings import BaseSettings
from cachetools import TTLCache

# --- Finalized Settings Model ---
class Settings(BaseSettings):
    QUALIFICATION_SCORE: float = 75.0
<<<<<<< HEAD
=======
    # ... (all other analysis parameters)
>>>>>>> fb06bfef
    DATABASE_BATCH_SIZE: int = 100
    RUST_ENGINE_TIMEOUT: int = 10
    ODDS_API_KEY: Optional[str] = None

# --- Finalized Data Models ---
class Runner(BaseModel):
    name: str
    odds: Optional[float] = None

class Race(BaseModel):
    race_id: str
    track_name: str
    race_number: Optional[int] = None
    post_time: Optional[datetime] = None
    runners: List[Runner]
    source: Optional[str] = None
    data_quality_score: Optional[float] = None
    checkmate_score: Optional[float] = None
    is_qualified: Optional[bool] = None
<<<<<<< HEAD
    analysis_details: Optional[str] = None
=======
    trifecta_factors_json: Optional[str] = None
    analysis_details: Optional[str] = None # For advanced analysis
    data_quality_score: Optional[float] = None
>>>>>>> fb06bfef

# --- Resilient Fetcher ---
class DefensiveFetcher:
    def __init__(self):
<<<<<<< HEAD
        self.logger = logging.getLogger(self.__class__.__name__)

    def get(self, url: str, headers: Optional[Dict[str, str]] = None) -> Union[dict, str, None]:
=======
        # In a full implementation, these would be real classes
        # self.rate_limiter = RateLimiter()
        # self.circuit_breaker = CircuitBreaker()
        self.logger = logging.getLogger(self.__class__.__name__)
    def get(self, url: str, headers: Optional[Dict[str, str]] = None) -> Union[dict, str, None]:
        # This method will be enhanced with retry logic, circuit breaking, and rate limiting.
        # For now, it retains the proven curl implementation.
>>>>>>> fb06bfef
        try:
            command = ["curl", "-s", "-L", "--tlsv1.2", "--http1.1"]
            if headers:
                for key, value in headers.items():
                    command.extend(["-H", f"{key}: {value}"])
            command.append(url)
            result = subprocess.run(command, capture_output=True, text=True, check=True, timeout=15)
            response_text = result.stdout
<<<<<<< HEAD
            try:
                return json.loads(response_text)
            except json.JSONDecodeError:
                return response_text
=======
            try: return json.loads(response_text)
            except json.JSONDecodeError: return response_text
>>>>>>> fb06bfef
        except (subprocess.CalledProcessError, subprocess.TimeoutExpired) as e:
            self.logger.error(f"CRITICAL: curl GET failed for {url}. Details: {e}")
            return None

# --- Enhanced Adapters ---
class BaseAdapterV8(ABC):
<<<<<<< HEAD
    def __init__(self, fetcher: DefensiveFetcher, settings: Settings):
        self.fetcher = fetcher
        self.settings = settings
        self.cache = TTLCache(maxsize=100, ttl=300)
        self.logger = logging.getLogger(self.__class__.__name__)
    @abstractmethod
    def fetch_races(self) -> List[Race]: raise NotImplementedError

class EnhancedTVGAdapter(BaseAdapterV8):
    SOURCE_ID = "tvg"
    BASE_URL = "https://mobile-api.tvg.com/api/mobile/races/today"

    def _parse_odds(self, odds_data: Optional[Dict]) -> Optional[float]:
        if not odds_data or odds_data.get('morningLine') is None: return None
        try:
            num, den = map(int, odds_data['morningLine'].split('/'))
            return (num / den) + 1.0 if den != 0 else None
        except (ValueError, TypeError, ZeroDivisionError): return None

    def fetch_races(self) -> List[Race]:
        cache_key = f"tvg_races_{datetime.now().strftime('%Y-%m-%d-%H')}"
        cached_races = self.cache.get(cache_key)
        if cached_races is not None:
            self.logger.info(f"Cache hit for {self.SOURCE_ID}. Returning {len(cached_races)} cached races.")
            return cached_races

        response_data = self.get(self.BASE_URL)
        if not isinstance(response_data, dict) or 'races' not in response_data:
            self.logger.warning(f"No 'races' key found in {self.SOURCE_ID} API response.")
            return []

        all_races = []
        for race_info in response_data.get('races', []):
            try:
                runners = [Runner(name=r.get('horseName', 'N/A'), odds=self._parse_odds(r.get('odds'))) for r in race_info.get('runners', []) if not r.get('scratched')]
                if len(runners) < 3: continue

                all_races.append(Race(
                    race_id=f"tvg_{race_info.get('raceId')}",
                    track_name=race_info.get('trackName', 'N/A'),
                    race_number=race_info.get('raceNumber'),
                    post_time=datetime.fromisoformat(race_info.get('postTime').replace('Z', '+00:00')) if race_info.get('postTime') else None,
                    runners=runners,
                    source=self.SOURCE_ID
                ))
            except Exception as e:
                self.logger.warning(f"Skipping malformed TVG race due to: {e}")
                continue

        self.cache[cache_key] = all_races
        self.logger.info(f"Fetched and cached {len(all_races)} new races from {self.SOURCE_ID}.")
        return all_races

PRODUCTION_ADAPTERS = [EnhancedTVGAdapter]

# --- Supercharged Orchestrator ---
class SuperchargedOrchestrator:
    def __init__(self, settings: Settings):
        self.fetcher = DefensiveFetcher()
        self.settings = settings
        self.adapters = [Adapter(self.fetcher, self.settings) for Adapter in PRODUCTION_ADAPTERS]
        self.logger = logging.getLogger(self.__class__.__name__)

    def get_races_parallel(self) -> tuple[list[Race], list[dict]]:
        # ... (implementation to be filled in next directive)
        return [], []
=======
    def __init__(self, fetcher: DefensiveFetcher, settings: Settings):\
        self.fetcher = fetcher
        self.settings = settings
        self.cache = TTLCache(maxsize=100, ttl=300)
        self.logger = logging.getLogger(self.__class__.__name__)
    @abstractmethod
    def fetch_races(self) -> List[Race]: raise NotImplementedError

class EnhancedTVGAdapter(BaseAdapterV8):
    SOURCE_ID = "tvg"
    BASE_URL = "https://mobile-api.tvg.com/api/mobile/races/today"

    def _parse_odds(self, odds_data: Optional[Dict]) -> Optional[float]:
        if not odds_data or odds_data.get('morningLine') is None: return None
        try:
            num, den = map(int, odds_data['morningLine'].split('/'))
            return (num / den) + 1.0 if den != 0 else None
        except (ValueError, TypeError, ZeroDivisionError): return None

    def fetch_races(self) -> List[Race]:
        cache_key = f"tvg_races_{datetime.now().strftime('%Y-%m-%d-%H')}"
        cached_races = self.cache.get(cache_key)
        if cached_races is not None:
            self.logger.info(f"Cache hit for {self.SOURCE_ID}. Returning {len(cached_races)} cached races.")
            return cached_races

        response_data = self.fetcher.get(self.BASE_URL)
        if not response_data or 'races' not in response_data:
            self.logger.warning(f"No 'races' key found in {self.SOURCE_ID} API response.")
            return []

        all_races = []
        for race_info in response_data.get('races', []):
            try:
                runners = [Runner(name=r.get('horseName', 'N/A'), odds=self._parse_odds(r.get('odds'))) for r in race_info.get('runners', []) if not r.get('scratched')]
                if len(runners) < 3: continue

                all_races.append(Race(
                    race_id=f"tvg_{race_info.get('raceId')}",
                    track_name=race_info.get('trackName', 'N/A'),
                    race_number=race_info.get('raceNumber'),
                    post_time=datetime.fromisoformat(race_info.get('postTime').replace('Z', '+00:00')) if race_info.get('postTime') else None,
                    runners=runners,
                    source=self.SOURCE_ID
                ))
            except Exception as e:
                self.logger.warning(f"Skipping malformed TVG race due to: {e}")
                continue

        self.cache[cache_key] = all_races
        self.logger.info(f"Fetched and cached {len(all_races)} new races from {self.SOURCE_ID}.")
        return all_races

class TheOddsApiAdapter(BaseAdapterV8):
    def fetch_races(self) -> List[Race]:
        # TODO: Implement full logic with multi-bookmaker parsing
        return []

PRODUCTION_ADAPTERS = [EnhancedTVGAdapter, TheOddsApiAdapter] # Add others as they are built

# --- Supercharged Orchestrator ---
class SuperchargedOrchestrator:
    def __init__(self, settings: Settings):
        self.fetcher = DefensiveFetcher()
        self.settings = settings
        self.adapters = [Adapter(self.fetcher, self.settings) for Adapter in PRODUCTION_ADAPTERS]
        # self.performance_monitor = PerformanceMonitor()
        # self.data_validator = DataValidator()
        self.logger = logging.getLogger(self.__class__.__name__)

    def get_races_parallel(self) -> tuple[list[Race], list[dict]]:
        # This method will be enhanced with full performance monitoring and data validation.
        # For now, it implements the core concurrent fetching logic
        all_races, statuses = [], []
        with concurrent.futures.ThreadPoolExecutor(max_workers=len(self.adapters)) as executor:
            future_to_adapter = {executor.submit(adapter.fetch_races): adapter for adapter in self.adapters}
            for future in concurrent.futures.as_completed(future_to_adapter):
                adapter = future_to_adapter[future]
                try:
                    races = future.result()
                    all_races.extend(races)
                    # Create a basic status receipt for now
                    statuses.append({'adapter_id': adapter.__class__.__name__, 'status': 'OK', 'races_found': len(races)})
                except Exception as e:
                    self.logger.error(f"Adapter {adapter.__class__.__name__} failed: {e}", exc_info=True)
                    statuses.append({'adapter_id': adapter.__class__.__name__, 'status': 'ERROR', 'error_message': str(e)})
        return all_races, statuses
>>>>>>> fb06bfef

# --- Enhanced Trifecta Analyzer Stub ---
class EnhancedTrifectaAnalyzer:
    def __init__(self, settings: Settings):
        self.settings = settings
<<<<<<< HEAD

    def analyze_race_advanced(self, race: Race) -> Race:
        # ... (implementation to be filled in next directive)
        return race
=======
        # TODO: Load ML model and historical data

    def analyze_race_advanced(self, race: Race) -> Race:
        # TODO: Implement full analysis with base scoring, ML, and historical factors
        race.checkmate_score = 50.0 # Placeholder
        race.is_qualified = race.checkmate_score >= self.settings.QUALIFICATION_SCORE
        race.analysis_details = json.dumps({'base_score': 50.0})
>>>>>>> fb06bfef
<|MERGE_RESOLUTION|>--- conflicted
+++ resolved
@@ -16,10 +16,6 @@
 # --- Finalized Settings Model ---
 class Settings(BaseSettings):
     QUALIFICATION_SCORE: float = 75.0
-<<<<<<< HEAD
-=======
-    # ... (all other analysis parameters)
->>>>>>> fb06bfef
     DATABASE_BATCH_SIZE: int = 100
     RUST_ENGINE_TIMEOUT: int = 10
     ODDS_API_KEY: Optional[str] = None
@@ -39,30 +35,15 @@
     data_quality_score: Optional[float] = None
     checkmate_score: Optional[float] = None
     is_qualified: Optional[bool] = None
-<<<<<<< HEAD
     analysis_details: Optional[str] = None
-=======
     trifecta_factors_json: Optional[str] = None
-    analysis_details: Optional[str] = None # For advanced analysis
-    data_quality_score: Optional[float] = None
->>>>>>> fb06bfef
 
 # --- Resilient Fetcher ---
 class DefensiveFetcher:
     def __init__(self):
-<<<<<<< HEAD
         self.logger = logging.getLogger(self.__class__.__name__)
 
     def get(self, url: str, headers: Optional[Dict[str, str]] = None) -> Union[dict, str, None]:
-=======
-        # In a full implementation, these would be real classes
-        # self.rate_limiter = RateLimiter()
-        # self.circuit_breaker = CircuitBreaker()
-        self.logger = logging.getLogger(self.__class__.__name__)
-    def get(self, url: str, headers: Optional[Dict[str, str]] = None) -> Union[dict, str, None]:
-        # This method will be enhanced with retry logic, circuit breaking, and rate limiting.
-        # For now, it retains the proven curl implementation.
->>>>>>> fb06bfef
         try:
             command = ["curl", "-s", "-L", "--tlsv1.2", "--http1.1"]
             if headers:
@@ -71,22 +52,16 @@
             command.append(url)
             result = subprocess.run(command, capture_output=True, text=True, check=True, timeout=15)
             response_text = result.stdout
-<<<<<<< HEAD
             try:
                 return json.loads(response_text)
             except json.JSONDecodeError:
                 return response_text
-=======
-            try: return json.loads(response_text)
-            except json.JSONDecodeError: return response_text
->>>>>>> fb06bfef
         except (subprocess.CalledProcessError, subprocess.TimeoutExpired) as e:
             self.logger.error(f"CRITICAL: curl GET failed for {url}. Details: {e}")
             return None
 
 # --- Enhanced Adapters ---
 class BaseAdapterV8(ABC):
-<<<<<<< HEAD
     def __init__(self, fetcher: DefensiveFetcher, settings: Settings):
         self.fetcher = fetcher
         self.settings = settings
@@ -153,111 +128,13 @@
     def get_races_parallel(self) -> tuple[list[Race], list[dict]]:
         # ... (implementation to be filled in next directive)
         return [], []
-=======
-    def __init__(self, fetcher: DefensiveFetcher, settings: Settings):\
-        self.fetcher = fetcher
-        self.settings = settings
-        self.cache = TTLCache(maxsize=100, ttl=300)
-        self.logger = logging.getLogger(self.__class__.__name__)
-    @abstractmethod
-    def fetch_races(self) -> List[Race]: raise NotImplementedError
 
-class EnhancedTVGAdapter(BaseAdapterV8):
-    SOURCE_ID = "tvg"
-    BASE_URL = "https://mobile-api.tvg.com/api/mobile/races/today"
-
-    def _parse_odds(self, odds_data: Optional[Dict]) -> Optional[float]:
-        if not odds_data or odds_data.get('morningLine') is None: return None
-        try:
-            num, den = map(int, odds_data['morningLine'].split('/'))
-            return (num / den) + 1.0 if den != 0 else None
-        except (ValueError, TypeError, ZeroDivisionError): return None
-
-    def fetch_races(self) -> List[Race]:
-        cache_key = f"tvg_races_{datetime.now().strftime('%Y-%m-%d-%H')}"
-        cached_races = self.cache.get(cache_key)
-        if cached_races is not None:
-            self.logger.info(f"Cache hit for {self.SOURCE_ID}. Returning {len(cached_races)} cached races.")
-            return cached_races
-
-        response_data = self.fetcher.get(self.BASE_URL)
-        if not response_data or 'races' not in response_data:
-            self.logger.warning(f"No 'races' key found in {self.SOURCE_ID} API response.")
-            return []
-
-        all_races = []
-        for race_info in response_data.get('races', []):
-            try:
-                runners = [Runner(name=r.get('horseName', 'N/A'), odds=self._parse_odds(r.get('odds'))) for r in race_info.get('runners', []) if not r.get('scratched')]
-                if len(runners) < 3: continue
-
-                all_races.append(Race(
-                    race_id=f"tvg_{race_info.get('raceId')}",
-                    track_name=race_info.get('trackName', 'N/A'),
-                    race_number=race_info.get('raceNumber'),
-                    post_time=datetime.fromisoformat(race_info.get('postTime').replace('Z', '+00:00')) if race_info.get('postTime') else None,
-                    runners=runners,
-                    source=self.SOURCE_ID
-                ))
-            except Exception as e:
-                self.logger.warning(f"Skipping malformed TVG race due to: {e}")
-                continue
-
-        self.cache[cache_key] = all_races
-        self.logger.info(f"Fetched and cached {len(all_races)} new races from {self.SOURCE_ID}.")
-        return all_races
-
-class TheOddsApiAdapter(BaseAdapterV8):
-    def fetch_races(self) -> List[Race]:
-        # TODO: Implement full logic with multi-bookmaker parsing
-        return []
-
-PRODUCTION_ADAPTERS = [EnhancedTVGAdapter, TheOddsApiAdapter] # Add others as they are built
-
-# --- Supercharged Orchestrator ---
-class SuperchargedOrchestrator:
-    def __init__(self, settings: Settings):
-        self.fetcher = DefensiveFetcher()
-        self.settings = settings
-        self.adapters = [Adapter(self.fetcher, self.settings) for Adapter in PRODUCTION_ADAPTERS]
-        # self.performance_monitor = PerformanceMonitor()
-        # self.data_validator = DataValidator()
-        self.logger = logging.getLogger(self.__class__.__name__)
-
-    def get_races_parallel(self) -> tuple[list[Race], list[dict]]:
-        # This method will be enhanced with full performance monitoring and data validation.
-        # For now, it implements the core concurrent fetching logic
-        all_races, statuses = [], []
-        with concurrent.futures.ThreadPoolExecutor(max_workers=len(self.adapters)) as executor:
-            future_to_adapter = {executor.submit(adapter.fetch_races): adapter for adapter in self.adapters}
-            for future in concurrent.futures.as_completed(future_to_adapter):
-                adapter = future_to_adapter[future]
-                try:
-                    races = future.result()
-                    all_races.extend(races)
-                    # Create a basic status receipt for now
-                    statuses.append({'adapter_id': adapter.__class__.__name__, 'status': 'OK', 'races_found': len(races)})
-                except Exception as e:
-                    self.logger.error(f"Adapter {adapter.__class__.__name__} failed: {e}", exc_info=True)
-                    statuses.append({'adapter_id': adapter.__class__.__name__, 'status': 'ERROR', 'error_message': str(e)})
-        return all_races, statuses
->>>>>>> fb06bfef
 
 # --- Enhanced Trifecta Analyzer Stub ---
 class EnhancedTrifectaAnalyzer:
     def __init__(self, settings: Settings):
         self.settings = settings
-<<<<<<< HEAD
 
     def analyze_race_advanced(self, race: Race) -> Race:
         # ... (implementation to be filled in next directive)
-        return race
-=======
-        # TODO: Load ML model and historical data
-
-    def analyze_race_advanced(self, race: Race) -> Race:
-        # TODO: Implement full analysis with base scoring, ML, and historical factors
-        race.checkmate_score = 50.0 # Placeholder
-        race.is_qualified = race.checkmate_score >= self.settings.QUALIFICATION_SCORE
-        race.analysis_details = json.dumps({'base_score': 50.0})
->>>>>>> fb06bfef
+        return race