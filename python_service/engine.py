# engine.py
<<<<<<< HEAD
# The final, perfected, 10/10 specification for the Python Collection Service.
=======
# The perfected, 10/10 specification for the Python Collection Service.
>>>>>>> 60b67dec

import logging
import json
import subprocess
import concurrent.futures
import time
from abc import ABC, abstractmethod
from typing import List, Optional, Union, Dict
from datetime import datetime
from pydantic import BaseModel, Field
from pydantic_settings import BaseSettings
from cachetools import TTLCache

# --- Finalized Settings Model ---
class Settings(BaseSettings):
    QUALIFICATION_SCORE: float = 75.0
    DATABASE_BATCH_SIZE: int = 100
    RUST_ENGINE_TIMEOUT: int = 10
    ODDS_API_KEY: Optional[str] = None

# --- Finalized Data Models ---
class Runner(BaseModel):
    name: str
    odds: Optional[float] = None

class Race(BaseModel):
    race_id: str
    track_name: str
    race_number: Optional[int] = None
    post_time: Optional[datetime] = None
    runners: List[Runner]
    source: Optional[str] = None
    data_quality_score: Optional[float] = None
    checkmate_score: Optional[float] = None
    is_qualified: Optional[bool] = None
    analysis_details: Optional[str] = None
    trifecta_factors_json: Optional[str] = None
<<<<<<< HEAD
    analysis_details: Optional[str] = None
=======
>>>>>>> 60b67dec

# --- Resilient Fetcher ---
class DefensiveFetcher:
    def __init__(self):
        self.logger = logging.getLogger(self.__class__.__name__)

    def get(self, url: str, headers: Optional[Dict[str, str]] = None) -> Union[dict, str, None]:
        try:
            command = ["curl", "-s", "-L", "--tlsv1.2", "--http1.1"]
            if headers:
                for key, value in headers.items():
                    command.extend(["-H", f"{key}: {value}"])
            command.append(url)
            result = subprocess.run(command, capture_output=True, text=True, check=True, timeout=15)
            response_text = result.stdout
            try:
                return json.loads(response_text)
            except json.JSONDecodeError:
                return response_text
        except (subprocess.CalledProcessError, subprocess.TimeoutExpired) as e:
            self.logger.error(f"CRITICAL: curl GET failed for {url}. Details: {e}")
            return None

# --- Enhanced Adapters ---
class BaseAdapterV8(ABC):
    def __init__(self, fetcher: DefensiveFetcher, settings: Settings):
        self.fetcher = fetcher
        self.settings = settings
        self.cache = TTLCache(maxsize=100, ttl=300)
        self.logger = logging.getLogger(self.__class__.__name__)
    @abstractmethod
    def fetch_races(self) -> List[Race]: raise NotImplementedError

class EnhancedTVGAdapter(BaseAdapterV8):
    SOURCE_ID = "tvg"
    BASE_URL = "https://mobile-api.tvg.com/api/mobile/races/today"

    def _parse_odds(self, odds_data: Optional[Dict]) -> Optional[float]:
        if not odds_data or odds_data.get('morningLine') is None: return None
        try:
            num, den = map(int, odds_data['morningLine'].split('/'))
            return (num / den) + 1.0 if den != 0 else None
        except (ValueError, TypeError, ZeroDivisionError): return None

    def fetch_races(self) -> List[Race]:
        cache_key = f"tvg_races_{datetime.now().strftime('%Y-%m-%d-%H')}"
        cached_races = self.cache.get(cache_key)
        if cached_races is not None:
            self.logger.info(f"Cache hit for {self.SOURCE_ID}. Returning {len(cached_races)} cached races.")
            return cached_races

        response_data = self.get(self.BASE_URL)
        if not isinstance(response_data, dict) or 'races' not in response_data:
            self.logger.warning(f"No 'races' key found in {self.SOURCE_ID} API response.")
            return []

        all_races = []
        for race_info in response_data.get('races', []):
            try:
                runners = [Runner(name=r.get('horseName', 'N/A'), odds=self._parse_odds(r.get('odds'))) for r in race_info.get('runners', []) if not r.get('scratched')]
                if len(runners) < 3: continue

                all_races.append(Race(
                    race_id=f"tvg_{race_info.get('raceId')}",
                    track_name=race_info.get('trackName', 'N/A'),
                    race_number=race_info.get('raceNumber'),
                    post_time=datetime.fromisoformat(race_info.get('postTime').replace('Z', '+00:00')) if race_info.get('postTime') else None,
                    runners=runners,
                    source=self.SOURCE_ID
                ))
            except Exception as e:
                self.logger.warning(f"Skipping malformed TVG race due to: {e}")
                continue

        self.cache[cache_key] = all_races
        self.logger.info(f"Fetched and cached {len(all_races)} new races from {self.SOURCE_ID}.")
        return all_races

PRODUCTION_ADAPTERS = [EnhancedTVGAdapter]

# --- Supercharged Orchestrator ---
class SuperchargedOrchestrator:
    def __init__(self, settings: Settings):
        self.fetcher = DefensiveFetcher()
        self.settings = settings
        self.adapters = [Adapter(self.fetcher, self.settings) for Adapter in PRODUCTION_ADAPTERS]
        self.logger = logging.getLogger(self.__class__.__name__)

<<<<<<< HEAD
    def _fetch_from_adapter(self, adapter: BaseAdapterV8) -> tuple[list[Race], dict]:
        start_time = time.monotonic()
        status = {'adapter_id': adapter.__class__.__name__, 'timestamp': datetime.now().isoformat()}
        try:
            races = adapter.fetch_races()
            status.update({'status': 'OK', 'races_found': len(races)})
            return races, status
        except Exception as e:
            self.logger.error(f"Adapter {adapter.__class__.__name__} failed: {e}", exc_info=True)
            status.update({'status': 'ERROR', 'races_found': 0, 'error_message': str(e)})
            return [], status
        finally:
            end_time = time.monotonic()
            status['response_time'] = end_time - start_time

    def get_races_parallel(self) -> tuple[list[Race], list[dict]]:
        all_races, statuses = [], []
        with concurrent.futures.ThreadPoolExecutor(max_workers=len(self.adapters)) as executor:
            future_to_adapter = {executor.submit(self._fetch_from_adapter, adapter): adapter for adapter in self.adapters}
            for future in concurrent.futures.as_completed(future_to_adapter):
                try:
                    races, status = future.result()
                    statuses.append(status)
                    if races:
                        all_races.extend(races)
                except Exception as e:
                    adapter_name = future_to_adapter[future].__class__.__name__
                    self.logger.critical(f"A future for adapter {adapter_name} failed unexpectedly: {e}", exc_info=True)
                    statuses.append({'adapter_id': adapter_name, 'status': 'FATAL', 'error_message': str(e)})
        self.logger.info(f"Orchestrator fetched {len(all_races)} total races.")
        return all_races, statuses

# --- Enhanced Trifecta Analyzer ---
class EnhancedTrifectaAnalyzer:
    def __init__(self, settings: Settings):
        self.settings = settings

    def analyze_race_advanced(self, race: Race) -> Race:
        score = 0.0
        factors = {}

        runners_with_odds = sorted([r for r in race.runners if r.odds is not None], key=lambda r: r.odds)
        num_runners = len(runners_with_odds)

        # Field Size Analysis
        if self.settings.FIELD_SIZE_OPTIMAL_MIN <= num_runners <= self.settings.FIELD_SIZE_OPTIMAL_MAX:
            points, ok, reason = self.settings.FIELD_SIZE_OPTIMAL_POINTS, True, f"Optimal field size ({num_runners})"
        elif self.settings.FIELD_SIZE_ACCEPTABLE_MIN <= num_runners <= self.settings.FIELD_SIZE_ACCEPTABLE_MAX:
            points, ok, reason = self.settings.FIELD_SIZE_ACCEPTABLE_POINTS, True, f"Acceptable field size ({num_runners})"
        else:
            points, ok, reason = self.settings.FIELD_SIZE_PENALTY_POINTS, False, f"Field size not ideal ({num_runners})"
        score += points
        factors['fieldSize'] = {'points': points, 'ok': ok, 'reason': reason}

        # Odds Analysis
        if num_runners >= 2:
            fav_odds = runners_with_odds.odds
            sec_fav_odds = runners_with_odds.odds

            if fav_odds <= self.settings.MAX_FAV_ODDS:
                points, ok, reason = self.settings.FAV_ODDS_POINTS, True, f"Favorite odds OK ({fav_odds:.2f})"
            else:
                points, ok, reason = 0, False, f"Favorite odds too high ({fav_odds:.2f})"
            score += points
            factors['favoriteOdds'] = {'points': points, 'ok': ok, 'reason': reason}

            if sec_fav_odds >= self.settings.MIN_2ND_FAV_ODDS:
                points, ok, reason = self.settings.SECOND_FAV_ODDS_POINTS, True, f"2nd Favorite OK ({sec_fav_odds:.2f})"
            else:
                points, ok, reason = 0, False, f"2nd Favorite odds too low ({sec_fav_odds:.2f})"
            score += points
            factors['secondFavoriteOdds'] = {'points': points, 'ok': ok, 'reason': reason}

        race.checkmate_score = score
        race.is_qualified = score >= self.settings.QUALIFICATION_SCORE
        race.trifecta_factors_json = json.dumps(factors)
        race.analysis_details = json.dumps({'base_score': score})
=======
    def get_races_parallel(self) -> tuple[list[Race], list[dict]]:
        # ... (implementation to be filled in next directive)
        return [], []

# --- Enhanced Trifecta Analyzer Stub ---
class EnhancedTrifectaAnalyzer:
    def __init__(self, settings: Settings):
        self.settings = settings

    def analyze_race_advanced(self, race: Race) -> Race:
        # ... (implementation to be filled in next directive)
>>>>>>> 60b67dec
        return race<|MERGE_RESOLUTION|>--- conflicted
+++ resolved
@@ -1,9 +1,5 @@
 # engine.py
-<<<<<<< HEAD
 # The final, perfected, 10/10 specification for the Python Collection Service.
-=======
-# The perfected, 10/10 specification for the Python Collection Service.
->>>>>>> 60b67dec
 
 import logging
 import json
@@ -41,10 +37,7 @@
     is_qualified: Optional[bool] = None
     analysis_details: Optional[str] = None
     trifecta_factors_json: Optional[str] = None
-<<<<<<< HEAD
     analysis_details: Optional[str] = None
-=======
->>>>>>> 60b67dec
 
 # --- Resilient Fetcher ---
 class DefensiveFetcher:
@@ -133,7 +126,6 @@
         self.adapters = [Adapter(self.fetcher, self.settings) for Adapter in PRODUCTION_ADAPTERS]
         self.logger = logging.getLogger(self.__class__.__name__)
 
-<<<<<<< HEAD
     def _fetch_from_adapter(self, adapter: BaseAdapterV8) -> tuple[list[Race], dict]:
         start_time = time.monotonic()
         status = {'adapter_id': adapter.__class__.__name__, 'timestamp': datetime.now().isoformat()}
@@ -211,17 +203,4 @@
         race.is_qualified = score >= self.settings.QUALIFICATION_SCORE
         race.trifecta_factors_json = json.dumps(factors)
         race.analysis_details = json.dumps({'base_score': score})
-=======
-    def get_races_parallel(self) -> tuple[list[Race], list[dict]]:
-        # ... (implementation to be filled in next directive)
-        return [], []
-
-# --- Enhanced Trifecta Analyzer Stub ---
-class EnhancedTrifectaAnalyzer:
-    def __init__(self, settings: Settings):
-        self.settings = settings
-
-    def analyze_race_advanced(self, race: Race) -> Race:
-        # ... (implementation to be filled in next directive)
->>>>>>> 60b67dec
         return race