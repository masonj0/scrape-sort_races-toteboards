# python_service/engine.py

import logging
import time
import requests
from datetime import datetime, timedelta
from concurrent.futures import ThreadPoolExecutor, as_completed
<<<<<<< HEAD
from typing import Dict, Any, List
=======
from typing import Dict, Any
>>>>>>> a9f6466a

from .adapters.betfair_adapter import BetfairAdapter
from .adapters.tvg_adapter import TVGAdapter
from .adapters.racing_and_sports_adapter import RacingAndSportsAdapter
from .adapters.pointsbet_adapter import PointsBetAdapter

class DefensiveFetcher:
    def __init__(self):
        self.logger = logging.getLogger(self.__class__.__name__)
        self._circuit_breakers: Dict[str, Dict[str, Any]] = {}
        self._rate_limiters: Dict[str, float] = {}

    def get(self, url: str, headers: dict, source_id: str, timeout: int = 15) -> dict:
        if self._is_circuit_open(source_id):
            msg = f"Circuit for {source_id} is open. Skipping request."
            return {'success': False, 'error': 'CircuitBreakerOpen', 'message': msg}
        self._apply_rate_limit(source_id)
        try:
            response = requests.get(url, headers=headers, timeout=timeout)
            response.raise_for_status()
            self._record_success(source_id)
            return {'success': True, 'data': response.json()}
        except requests.exceptions.Timeout as e:
            self._record_failure(source_id)
            return {'success': False, 'error': 'Timeout', 'message': str(e)}
        except requests.exceptions.HTTPError as e:
            self._record_failure(source_id)
            return {'success': False, 'error': 'HTTPError', 'status_code': e.response.status_code, 'message': str(e)}
        except requests.RequestException as e:
            self._record_failure(source_id)
            return {'success': False, 'error': 'RequestException', 'message': str(e)}

    def _is_circuit_open(self, source_id: str) -> bool:
        breaker = self._circuit_breakers.get(source_id, {'failures': 0, 'open_until': 0})
        return time.time() < breaker['open_until']

    def _record_failure(self, source_id: str):
        breaker = self._circuit_breakers.setdefault(source_id, {'failures': 0, 'open_until': 0})
        breaker['failures'] += 1
        if breaker['failures'] >= 3:
            breaker['open_until'] = time.time() + 60

    def _record_success(self, source_id: str):
        self._circuit_breakers.pop(source_id, None)

    def _apply_rate_limit(self, source_id: str, delay: float = 1.0):
        last_call = self._rate_limiters.get(source_id, 0)
        elapsed = time.time() - last_call
        if elapsed < delay:
            time.sleep(delay - elapsed)
        self._rate_limiters[source_id] = time.time()

class RaceScorer:
    def __init__(self):
        self.qualification_score = 75.0

    def score_race(self, race) -> Dict[str, Any]:
        score = 50.0
        is_qualified = score >= self.qualification_score
        # In a real system, we'd merge the score into the race object
        return {'race': race, 'score': score, 'is_qualified': is_qualified}

class EngineManager:
    def __init__(self):
        self.logger = logging.getLogger(self.__class__.__name__)
        self.fetcher = DefensiveFetcher()
        self.scorer = RaceScorer()
        self._adapters = {}
        self._cache = {}
        self._cache_ttl = timedelta(seconds=60)
        self.last_run_failures: List[Dict[str, Any]] = []
        self._initialize_adapters()

    def _initialize_adapters(self):
        adapter_classes = {
            'betfair': BetfairAdapter, 'tvg': TVGAdapter,
            'racing_and_sports': RacingAndSportsAdapter, 'pointsbet': PointsBetAdapter
        }
        for name, AdapterClass in adapter_classes.items():
<<<<<<< HEAD
            try: self._adapters[name] = AdapterClass(self.fetcher)
            except Exception as e: self.logger.error(f"Failed to initialize {name} adapter: {e}")

    def fetch_and_process_races(self):
        cache_key = "processed_races"
        if self._is_cache_valid(cache_key): return self._cache[cache_key][0]

        self.last_run_failures = []
        raw_races = []
=======
            try:
                self._adapters[name] = AdapterClass()
                self.logger.info(f"{name} adapter initialized.")
            except Exception as e:
                self.logger.error(f"Failed to initialize {name} adapter: {e}")

    def fetch_races(self):
        """Fetch races from all sources in parallel."""
        cache_key = "all_races"
        if self._is_cache_valid(cache_key):
            self.logger.info("Returning all races from cache.")
            return self._cache[cache_key][0]

        self.logger.info("Fetching fresh race data in parallel...")
        all_races = []
>>>>>>> a9f6466a
        races_by_adapter = {}
        with ThreadPoolExecutor(max_workers=len(self._adapters)) as executor:
            future_to_adapter = {executor.submit(adapter.fetch_races): name for name, adapter in self._adapters.items()}
            for future in as_completed(future_to_adapter):
                adapter_name = future_to_adapter[future]
                try:
<<<<<<< HEAD
                    result = future.result(timeout=20)
                    if result['success']:
                        races_by_adapter[adapter_name] = result['data']
                        raw_races.extend(result['data'])
                    else:
                        races_by_adapter[adapter_name] = []
                        # Correctly handle the error dictionary from DefensiveFetcher
                        failure_report = result
                        failure_report['adapter'] = adapter_name
                        self.last_run_failures.append(failure_report)
                except Exception as e:
                    races_by_adapter[adapter_name] = []
                    self.last_run_failures.append({'adapter': adapter_name, 'error': 'ExecutionException', 'message': str(e)})
=======
                    races = future.result(timeout=15) # 15-second timeout per adapter
                    if races:
                        all_races.extend(races)
                    races_by_adapter[adapter_name] = races if races else []
                    self.logger.info(f"{adapter_name} fetched {len(races) if races else 0} races.")
                except Exception as e:
                    self.logger.error(f"Adapter {adapter_name} failed during fetch: {e}")
                    # Ensure we still record that this adapter was tried and failed
                    races_by_adapter[adapter_name] = []

        # NEW: Funnel Vision Statistics
        funnel_stats = {
            'races_fetched_by_source': {name: len(races) for name, races in races_by_adapter.items()},
            'total_races_fetched': sum(len(races) for races in races_by_adapter.values()),
            # Placeholder for future filtering steps
            'races_after_deduplication': len(all_races),
            'races_after_scoring': 0, # To be implemented
            'qualified_races': 0 # To be implemented
        }
        self._cache['funnel_stats'] = (funnel_stats, datetime.now())
>>>>>>> a9f6466a

        processed_races = raw_races
        scored_races = [self.scorer.score_race(race) for race in processed_races]
        qualified_races = [r for r in scored_races if r['is_qualified']]

        funnel_stats = {
            'races_fetched_by_source': {name: len(races) for name, races in races_by_adapter.items()},
            'total_races_fetched': sum(len(races) for races in races_by_adapter.values()),
            'races_after_deduplication': len(processed_races),
            'races_after_scoring': len(scored_races),
            'qualified_races': len(qualified_races)
        }
        self._cache['funnel_stats'] = (funnel_stats, datetime.now())
        self._cache[cache_key] = (qualified_races, datetime.now())
        return qualified_races

    def get_funnel_statistics(self) -> Dict[str, Any]:
        if self._is_cache_valid("funnel_stats"): return self._cache["funnel_stats"][0]
        return {"status": "stale", "message": "Funnel data is being generated."}

    def get_dashboard_summary(self) -> Dict[str, Any]:
        if not self._is_cache_valid("processed_races"):
            return {"status": "stale", "message": "Data is being fetched.", "fetcher_failures": self.last_run_failures}
        races, timestamp = self._cache["processed_races"]
        return {
            "status": "ok",
            "last_updated": timestamp.isoformat(),
            "total_qualified_races": len(races),
            "fetcher_failures": self.last_run_failures
        }

    def get_adapter_status(self, adapter_name):
        if adapter_name not in self._adapters: return None
        return {'name': adapter_name, 'status': 'healthy' if not self.fetcher._is_circuit_open(adapter_name) else 'degraded'}

    def _is_cache_valid(self, key):
        if key not in self._cache: return False
        _, timestamp = self._cache[key]
        return (datetime.now() - timestamp) < self._cache_ttl

    def get_funnel_statistics(self) -> Dict[str, Any]:
        """Provides a statistical summary of the last data collection funnel."""
        cache_key = "funnel_stats"
        if self._is_cache_valid(cache_key):
            return self._cache[cache_key][0]
        return {"status": "stale", "message": "Funnel data is being generated."}<|MERGE_RESOLUTION|>--- conflicted
+++ resolved
@@ -5,11 +5,7 @@
 import requests
 from datetime import datetime, timedelta
 from concurrent.futures import ThreadPoolExecutor, as_completed
-<<<<<<< HEAD
 from typing import Dict, Any, List
-=======
-from typing import Dict, Any
->>>>>>> a9f6466a
 
 from .adapters.betfair_adapter import BetfairAdapter
 from .adapters.tvg_adapter import TVGAdapter
@@ -89,7 +85,6 @@
             'racing_and_sports': RacingAndSportsAdapter, 'pointsbet': PointsBetAdapter
         }
         for name, AdapterClass in adapter_classes.items():
-<<<<<<< HEAD
             try: self._adapters[name] = AdapterClass(self.fetcher)
             except Exception as e: self.logger.error(f"Failed to initialize {name} adapter: {e}")
 
@@ -99,30 +94,12 @@
 
         self.last_run_failures = []
         raw_races = []
-=======
-            try:
-                self._adapters[name] = AdapterClass()
-                self.logger.info(f"{name} adapter initialized.")
-            except Exception as e:
-                self.logger.error(f"Failed to initialize {name} adapter: {e}")
-
-    def fetch_races(self):
-        """Fetch races from all sources in parallel."""
-        cache_key = "all_races"
-        if self._is_cache_valid(cache_key):
-            self.logger.info("Returning all races from cache.")
-            return self._cache[cache_key][0]
-
-        self.logger.info("Fetching fresh race data in parallel...")
-        all_races = []
->>>>>>> a9f6466a
         races_by_adapter = {}
         with ThreadPoolExecutor(max_workers=len(self._adapters)) as executor:
             future_to_adapter = {executor.submit(adapter.fetch_races): name for name, adapter in self._adapters.items()}
             for future in as_completed(future_to_adapter):
                 adapter_name = future_to_adapter[future]
                 try:
-<<<<<<< HEAD
                     result = future.result(timeout=20)
                     if result['success']:
                         races_by_adapter[adapter_name] = result['data']
@@ -136,28 +113,6 @@
                 except Exception as e:
                     races_by_adapter[adapter_name] = []
                     self.last_run_failures.append({'adapter': adapter_name, 'error': 'ExecutionException', 'message': str(e)})
-=======
-                    races = future.result(timeout=15) # 15-second timeout per adapter
-                    if races:
-                        all_races.extend(races)
-                    races_by_adapter[adapter_name] = races if races else []
-                    self.logger.info(f"{adapter_name} fetched {len(races) if races else 0} races.")
-                except Exception as e:
-                    self.logger.error(f"Adapter {adapter_name} failed during fetch: {e}")
-                    # Ensure we still record that this adapter was tried and failed
-                    races_by_adapter[adapter_name] = []
-
-        # NEW: Funnel Vision Statistics
-        funnel_stats = {
-            'races_fetched_by_source': {name: len(races) for name, races in races_by_adapter.items()},
-            'total_races_fetched': sum(len(races) for races in races_by_adapter.values()),
-            # Placeholder for future filtering steps
-            'races_after_deduplication': len(all_races),
-            'races_after_scoring': 0, # To be implemented
-            'qualified_races': 0 # To be implemented
-        }
-        self._cache['funnel_stats'] = (funnel_stats, datetime.now())
->>>>>>> a9f6466a
 
         processed_races = raw_races
         scored_races = [self.scorer.score_race(race) for race in processed_races]
