# python_service/logging_config.py
import logging
import sys

import structlog

<<<<<<< HEAD
def configure_logging(log_level: str = "INFO"):
    """Configures structlog for structured, JSON-formatted logging."""
=======

def configure_logging():
    """Configures structlog for JSON-based structured logging."""
>>>>>>> 6831152f
    logging.basicConfig(
        level=log_level,
        format="%(message)s",
        stream=sys.stdout,
    )

    structlog.configure(
        processors=[
            structlog.stdlib.filter_by_level,
            structlog.stdlib.add_logger_name,
            structlog.stdlib.add_log_level,
            structlog.processors.TimeStamper(fmt="iso"),
            structlog.processors.StackInfoRenderer(),
            structlog.processors.format_exc_info,
            structlog.processors.JSONRenderer()
        ],
        context_class=dict,
        logger_factory=structlog.stdlib.LoggerFactory(),
        wrapper_class=structlog.stdlib.BoundLogger,
        cache_logger_on_first_use=True,
    )<|MERGE_RESOLUTION|>--- conflicted
+++ resolved
@@ -4,14 +4,8 @@
 
 import structlog
 
-<<<<<<< HEAD
 def configure_logging(log_level: str = "INFO"):
     """Configures structlog for structured, JSON-formatted logging."""
-=======
-
-def configure_logging():
-    """Configures structlog for JSON-based structured logging."""
->>>>>>> 6831152f
     logging.basicConfig(
         level=log_level,
         format="%(message)s",
