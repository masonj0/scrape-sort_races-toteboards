--- conflicted
+++ resolved
@@ -8,10 +8,7 @@
 try:
     from win10toast_py3 import ToastNotifier
 except (ImportError, RuntimeError):
-<<<<<<< HEAD
     # Fails gracefully on non-Windows systems
-=======
->>>>>>> 813d9423
     ToastNotifier = None
 
 log = structlog.get_logger(__name__)
@@ -137,8 +134,4 @@
         if not analyzer_class:
             log.error("Requested analyzer not found", requested_analyzer=name)
             raise ValueError(f"Analyzer '{name}' not found.")
-<<<<<<< HEAD
-        return analyzer_class(**kwargs)\n\nclass RaceNotifier:\n    """Handles sending native Windows notifications for high-value races."""\n    def __init__(self):\n        self.toaster = ToastNotifier() if ToastNotifier else None\n        self.notified_races = set()\n\n    def notify_qualified_race(self, race):\n        if not self.toaster or race.id in self.notified_races:\n            return\n\n        title = f"🏇 High-Value Opportunity!"\n        message = f"""{race.venue} - Race {race.race_number}\nScore: {race.qualification_score:.0f}%\nPost Time: {race.start_time.strftime('%I:%M %p')}"""\n        \n        try:\n            # The  argument is crucial to prevent blocking the main application thread.\n            self.toaster.show_toast(title, message, duration=10, threaded=True)\n            self.notified_races.add(race.id)\n            log.info("Notification sent for high-value race", race_id=race.id)\n        except Exception as e:\n            # Catch potential exceptions from the notification library itself\n            log.error("Failed to send notification", error=str(e), exc_info=True)\n
-=======
-        return analyzer_class(**kwargs)\n\nclass RaceNotifier:\n    def __init__(self):\n        self.toaster = ToastNotifier() if ToastNotifier else None\n        self.notified_races = set()\n\n    def notify_qualified_race(self, race):\n        if not self.toaster or race.id in self.notified_races:\n            return\n\n        title = f"🏇 High-Value Opportunity!"\n        message = f"""{race.venue} - Race {race.race_number}\nScore: {race.qualification_score:.0f}%\nPost Time: {race.start_time.strftime('%I:%M %p')}"""\n        \n        try:\n            self.toaster.show_toast(title, message, duration=10, threaded=True)\n            self.notified_races.add(race.id)\n            log.info("Notification sent for high-value race", race_id=race.id)\n        except Exception as e:\n            log.error("Failed to send notification", error=str(e), exc_info=True)\n
->>>>>>> 813d9423
+        return analyzer_class(**kwargs)\n\nclass RaceNotifier:\n    """Handles sending native Windows notifications for high-value races."""\n    def __init__(self):\n        self.toaster = ToastNotifier() if ToastNotifier else None\n        self.notified_races = set()\n\n    def notify_qualified_race(self, race):\n        if not self.toaster or race.id in self.notified_races:\n            return\n\n        title = f"🏇 High-Value Opportunity!"\n        message = f"""{race.venue} - Race {race.race_number}\nScore: {race.qualification_score:.0f}%\nPost Time: {race.start_time.strftime('%I:%M %p')}"""\n        \n        try:\n            # The  argument is crucial to prevent blocking the main application thread.\n            self.toaster.show_toast(title, message, duration=10, threaded=True)\n            self.notified_races.add(race.id)\n            log.info("Notification sent for high-value race", race_id=race.id)\n        except Exception as e:\n            # Catch potential exceptions from the notification library itself\n            log.error("Failed to send notification", error=str(e), exc_info=True)\n