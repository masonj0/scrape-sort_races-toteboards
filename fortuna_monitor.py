--- conflicted
+++ resolved
@@ -227,7 +227,6 @@
         self.is_running = False
         self.destroy()
 
-<<<<<<< HEAD
     def _setup_keyboard_shortcuts(self):
         """Binds standard Windows keyboard shortcuts to core functions."""
         self.bind('<F5>', lambda e: self.manual_refresh())
@@ -235,28 +234,6 @@
         self.bind('<Control-o>', lambda e: webbrowser.open('http://localhost:3000'))
         self.bind('<Control-q>', lambda e: self.on_closing())
         self.bind('<Alt-F4>', lambda e: self.on_closing())
-=======
-    def configure_startup(self):
-        """Shows a dialog to enable or disable auto-start."""
-        try:
-            from configure_startup import StartupManager
-            current_status = "Enabled" if StartupManager.is_enabled() else "Disabled"
-
-            choice = messagebox.askyesno(
-                "Configure Windows Startup",
-                f"Current status: {current_status}\n\nEnable Fortuna Faucet to launch automatically when you log in?"
-            )
-
-            if choice:
-                StartupManager.enable()
-                messagebox.showinfo("Success", "Fortuna Faucet will now start automatically with Windows.")
-            else:
-                StartupManager.disable()
-                messagebox.showinfo("Success", "Fortuna Faucet will no longer start automatically.")
-
-        except Exception as e:
-            messagebox.showerror("Error", f"Failed to configure startup: {e}")
->>>>>>> a6ee5e48
 
 if __name__ == "__main__":
     if not API_KEY:
