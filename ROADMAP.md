--- conflicted
+++ resolved
@@ -1,4 +1,3 @@
-<<<<<<< HEAD
 # ROADMAP V6.0: The Live Cockpit
 
 This document is the definitive strategic vision for Checkmate V7. It reflects a strategic breakthrough based on a new, achievable architectural blueprint for a real-time web application. This new roadmap obsoletes all previous versions.
@@ -9,24 +8,12 @@
 
 ## Part 1: The Prime Directive
 
-The project's ultimate goal remains the same, but the vessel for its delivery is now the web application.
-=======
-# ROADMAP V5.0: The Ultimate Engine
-
-This document is the definitive strategic vision for Checkmate V7. It reflects a strategic pivot to a CLI-first approach, prioritizing foundational resilience and data quality over external UIs. Our "Impossible Dream" is to create the most powerful and elegant command-line racing analysis tool in existence.
-
----
-
-## Part 1: The Prime Directive (The "Checkmate" Endgame)
-
 The sole and exclusive goal of this project is to build and verify a single, specific betting angle. All development is in service of this focused goal.
->>>>>>> cb188761
 
 ### The Angle: The "Favorite to Place" Bet
 Our purpose is to identify "Checkmate" races and track the historical profitability of a wager that the favorite at post time will finish in either 1st or 2nd place.
 
 ### The "Closed Loop" Architecture
-<<<<<<< HEAD
 To achieve this, we will build a "Closed Loop" system with three core engines: Prediction, Historian, and Accountant. The new web application will serve as the primary interface for this entire system.
 
 ---
@@ -74,31 +61,6 @@
         *   The Settings Modal (opening, closing, populating with data).
         *   The "Save Settings" functionality, which sends the updated configuration to the backend.
         *   The auto-refresh timer to periodically update the system status.
-=======
-To achieve this, we will build a "Closed Loop" system with three core engines: Prediction, Historian, and Accountant.
-
----
-
-## Part 2: The Tactical Plan (Phased Execution)
-
-### Phase 1: "The Fortress" (Immediate Priority)
-*   **Objective:** Achieve production-grade stability and performance for our core infrastructure.
-*   **Deliverables:**
-    *   **The Water Main:** Implement a singleton pattern with connection pooling for our database connections, making our application more performant and resilient.
-    *   **The Dojo:** Harden our test suite by creating `SampleAdapter` and `MockFailureAdapter` for fast, predictable, offline testing of our core orchestration logic.
-
-### Phase 2: "The Ultimate TUI" (The Re-imagined Dream)
-*   **Objective:** Evolve our successful "Polished Ticker" CLI into a truly interactive Text User Interface (TUI).
-*   **Deliverables:**
-    *   **Interactive Mode:** A new `run.py --interactive` mode that allows for sorting, filtering, and deep-diving into race details directly from the terminal.
-    *   **Persistent State:** The ability to save and load analysis sessions.
-
-### Phase 3: "The Historian" (Closing the Loop)
-*   **Objective:** Build the first half of our "Closed Loop" architecture.
-*   **Deliverables:**
-    *   **Results Adapters:** A new class of adapters designed to fetch the official results of completed races.
-    *   **The Historian Engine:** A service that uses these adapters to populate our database with race outcomes, turning our predictions into auditable history.
->>>>>>> cb188761
 
 ---
 
