--- conflicted
+++ resolved
@@ -1,4 +1,3 @@
-<<<<<<< HEAD
 # Checkmate V8: Windows Hybrid Architecture (Hardened)
 
 This project is a high-performance desktop application for real-time horse racing analysis, built on a hardened, reliable hybrid architecture.
@@ -34,24 +33,5 @@
     timestamp DATETIME DEFAULT CURRENT_TIMESTAMP,
     payload TEXT
 );
-=======
-# Checkmate V8: Windows Hybrid Architecture
 
-This project is a high-performance, single-user desktop application for real-time horse racing analysis. It uses a hybrid architecture to maximize performance and reliability.
-
-## Architecture
-
-- **Python Backend Service:** A silent Windows service responsible for all data collection, web scraping, and API integration. It writes clean, structured data to a local SQLite database.
-- **C# Desktop Application:** A rich, native Windows desktop application for all analysis, display, and user interaction. It reads data from the SQLite database with near-zero latency, providing an instantaneous user experience.
-
-## File Structure
-
-```
-/ (Repo Root)
-├── python_service/         # The complete Python backend
-│   ├── service.py
-│   ├── engine.py
-│   └── requirements.txt
-└── README.md
->>>>>>> af5c678e
 ```