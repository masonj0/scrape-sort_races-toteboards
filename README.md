--- conflicted
+++ resolved
@@ -1,16 +1,11 @@
 # Checkmate Ultimate Solo
 
-<<<<<<< HEAD
 This repository contains the Checkmate Ultimate Solo project, a streamlined, high-performance horse racing analysis tool.
-=======
-This repository contains the Checkmate Ultimate Solo project, a global, multi-source horse racing analysis tool. The project's final, perfected form is a two-pillar system: a powerful Python backend that performs all data gathering and analysis, serving a feature-rich TypeScript frontend.
->>>>>>> ecf6facf
 
 ---
 
 ## 🚀 Quick Start
 
-<<<<<<< HEAD
 ### 1. Start the Python Backend
 Open a terminal in the project root:
 ```bash
@@ -21,46 +16,19 @@
 pip install -r requirements.txt
 
 # Run the API service
-=======
-### 1. Configure Your Environment
-
-Run the setup script to ensure Python and Node.js are correctly configured and all dependencies are installed.
-
-```batch
-# From the project root:
-setup_windows.bat
-```
-
-*Optional:* Edit the `.env` file to add your API key for the `RacingAndSports` adapter for Australian race data.
-
-### 2. Run the Python Backend (Full Power)
-
-```bash
-# From the project root:
-cd python_service
->>>>>>> ecf6facf
 python api.py
 ```
 
 ### 2. Start the TypeScript Frontend (in a new terminal)
 Open a second terminal in the project root:
 ```bash
-<<<<<<< HEAD
 # Navigate to the frontend directory
 cd web_platform/frontend
 
 # Install/update dependencies
-=======
-# From the project root:
-cd web_platform/frontend
->>>>>>> ecf6facf
 npm install
 npm run dev
 ```
 
-<<<<<<< HEAD
 ### 3. Open Your Browser
-Navigate to `http://localhost:3000`. The UI should now connect to the backend and display live data.
-=======
-Navigate to `http://localhost:3000` in your browser.
->>>>>>> ecf6facf
+Navigate to `http://localhost:3000`. The UI should now connect to the backend and display live data.