import inspect
from datetime import datetime
from typing import List, Optional

from rich.console import Console
from rich.table import Table
from rich.progress import Progress
from rich.logging import RichHandler

from .. import config
from ..base import NormalizedRace
from ..pipeline import run_pipeline
from ..scorer import get_high_roller_races, score_trifecta_factors
from ..models import Race as ScorerRace, Runner as ScorerRunner


def _convert_normalized_to_scorer_race(norm_race: NormalizedRace) -> Optional[ScorerRace]:
    """Converts a NormalizedRace to the ScorerRace model for use with scorer functions."""
    if not norm_race.post_time:
        return None

    scorer_runners = [ScorerRunner(name=r.name, odds=r.odds) for r in norm_race.runners]
    is_handicap = norm_race.race_type and "handicap" in norm_race.race_type.lower()

    return ScorerRace(
        race_id=norm_race.race_id,
        venue=norm_race.track_name,
        race_number=norm_race.race_number,
        race_time=norm_race.post_time.strftime("%H:%M"),
        number_of_runners=norm_race.number_of_runners,
        is_handicap=is_handicap,
        runners=scorer_runners,
    )


class TerminalUI:
    def __init__(self, console: Console = None):
        self.console = console or Console()
        self.progress = None
        self.progress_task = None
        self.log_handler = None

    def display_races(self, races: List[NormalizedRace]):
        table = Table(title="Race Information")
        table.add_column("Track", justify="left")
        table.add_column("Race #", justify="left")
        table.add_column("Post Time", justify="left")
        table.add_column("Runners", justify="left")
        table.add_column("Score", justify="left")

        for race in races:
            post_time_str = race.post_time.strftime("%H:%M") if race.post_time else "N/A"
            score_str = f"{race.score:.0f}" if race.score is not None else "N/A"
            table.add_row(
                race.track_name,
                str(race.race_number),
                post_time_str,
                str(race.number_of_runners),
                score_str
            )
        self.console.print(table)

    def display_high_roller_report(self, races: List[ScorerRace]):
        if not races:
            info_message = (
                "[bold yellow]No races met the High Roller criteria.[/bold yellow]\n\n"
                "The report is filtered based on the following rules:\n"
                " - [bold]Time:[/bold] Only includes races starting in the next 25 minutes.\n"
                " - [bold]Runners:[/bold] Only includes races with Fewer than 7 runners."
            )
            self.console.print(info_message)
            return

        table = Table(title="[bold green]High Roller Report[/bold green]")
        table.add_column("Time", style="cyan")
        table.add_column("Venue", style="magenta")
        table.add_column("Favorite", style="green")
        table.add_column("Odds", style="yellow")

        for race in races:
            if not race.runners:
                continue

            favorite_runner = None
            min_odds = float('inf')
            for runner in race.runners:
                if runner.odds is not None and runner.odds < min_odds:
                    min_odds = runner.odds
                    favorite_runner = runner

            if favorite_runner:
                odds_str = f"{favorite_runner.odds:.2f}" if favorite_runner.odds is not None else "N/A"
                table.add_row(
                    race.race_time,
                    race.venue,
                    favorite_runner.name,
                    odds_str
                )

        self.console.print(table)

    def display_tiered_dashboard(self, tiered_data: dict):
        """Displays the tiered race data in a series of tables."""
        tier_titles = {
            "tier_1": "[bold green]== Tier 1: The Perfect Match ==[/bold green]",
            "tier_2": "[bold yellow]== Tier 2: The Strong Contenders ==[/bold yellow]",
            "tier_3": "[bold cyan]== Tier 3: The Singular Signals ==[/bold cyan]",
        }

        for tier_name, races in tiered_data.items():
            if races:
                table = Table(title=tier_titles[tier_name])
                table.add_column("Track", justify="left")
                table.add_column("Race #", justify="left")
                table.add_column("Post Time", justify="left")
                table.add_column("Runners", justify="left")

                for race in races:
                    post_time_str = race.race_time if race.race_time else "N/A"
                    num_runners = race.number_of_runners if race.number_of_runners is not None else len(race.runners)
                    table.add_row(
                        race.venue,
                        str(race.race_number),
                        post_time_str,
                        str(num_runners),
                    )
                self.console.print(table)

    def setup_logging(self):
        self.log_handler = RichHandler(console=self.console, show_path=False)

    def _display_main_menu(self):
        self.console.print("\n[bold magenta]Paddock Parser NG - Main Menu[/bold magenta]")
        self.console.print("1. Get Tiered Dashboard Report")
<<<<<<< HEAD
        self.console.print("2. Run Full Pipeline (Unfiltered)")
        self.console.print("3. View & Edit Settings")
        self.console.print("4. Quit")
=======
        self.console.print("2. Quit")
>>>>>>> f2a79d3c

    async def start_interactive_mode(self):
        while True:
            self._display_main_menu()
            choice = self.console.input("[bold]Select an option: [/bold]")
            if choice == '1':
                await self._run_tiered_dashboard_report()
            elif choice == '2':
                await self._run_full_pipeline_report()
            elif choice == '3':
                self._view_and_edit_settings()
            elif choice == '4':
                self.console.print("[yellow]Goodbye![/yellow]")
                break
            else:
                self.console.print("[bold red]Invalid option, please try again.[/bold red]")

    async def _run_tiered_dashboard_report(self):
        with self.console.status("Fetching data for Tiered Dashboard...", spinner="dots"):
            normalized_races, enabled_adapter_count, successful_adapter_count = await run_pipeline(
                min_runners=0,
                time_window_minutes=config.TIME_WINDOW_MINUTES,
                specific_source=None
            )

            if not normalized_races:
                self.console.print(
                    f"[yellow]No races found from {enabled_adapter_count} enabled adapters "
                    f"({successful_adapter_count} successfully returned data).[/yellow]"
                )
                return

            scorer_races = [
                race for race in
                (_convert_normalized_to_scorer_race(nr) for nr in normalized_races)
                if race is not None
            ]

            tiered_data = score_trifecta_factors(scorer_races)

        self.display_tiered_dashboard(tiered_data)

<<<<<<< HEAD
    async def _run_full_pipeline_report(self):
        with self.console.status("Running full unfiltered pipeline...", spinner="dots"):
            normalized_races, enabled_adapter_count, successful_adapter_count = await run_pipeline(
                min_runners=0,
                time_window_minutes=0, # No time filter
                specific_source=None
            )

            if not normalized_races:
                self.console.print(
                    f"[yellow]No races found from {enabled_adapter_count} enabled adapters "
                    f"({successful_adapter_count} successfully returned data).[/yellow]"
                )
                return

        self.display_races(normalized_races)

    def _view_and_edit_settings(self):
        """Displays current config settings and allows the user to edit them for the session."""
        while True:
            self.console.print("\n[bold cyan]Current Configuration Settings[/bold cyan]")

            settings = {name: getattr(config, name) for name in dir(config) if name.isupper()}

            table = Table(title="Configuration")
            table.add_column("Setting", style="magenta")
            table.add_column("Current Value", style="green")

            for name, value in settings.items():
                table.add_row(name, str(value))

            self.console.print(table)

            self.console.print("\nEnter the name of a setting to change, or type 'exit' to return to the main menu.")
            setting_to_change = self.console.input("[bold]Setting name: [/bold]").upper()

            if setting_to_change == 'EXIT':
                break

            if setting_to_change in settings:
                current_value = settings[setting_to_change]
                new_value_str = self.console.input(f"Enter new value for [magenta]{setting_to_change}[/magenta] (current: {current_value}): ")

                try:
                    # Attempt to cast to the same type as the original value
                    original_type = type(current_value)
                    if original_type == list:
                        # Simple list parsing for strings
                        new_value = [item.strip() for item in new_value_str.split(',')]
                    else:
                        new_value = original_type(new_value_str)

                    setattr(config, setting_to_change, new_value)
                    self.console.print(f"[green]'{setting_to_change}' updated to '{new_value}' for this session.[/green]")
                except (ValueError, TypeError) as e:
                    self.console.print(f"[bold red]Error: Invalid value. Could not convert '{new_value_str}' to the required type. {e}[/bold red]")
            else:
                self.console.print(f"[bold red]Error: Setting '{setting_to_change}' not found.[/bold red]")

=======
>>>>>>> f2a79d3c
    async def _run_high_roller_report(self):
        with self.console.status("Fetching data from providers...", spinner="dots"):
            normalized_races, enabled_adapter_count, successful_adapter_count = await run_pipeline(
                min_runners=0,
                time_window_minutes=0,  # High Roller does its own time filtering
                specific_source=None
            )

            if not normalized_races:
                self.console.print(
                    f"[yellow]No races found from {enabled_adapter_count} enabled adapters "
                    f"({successful_adapter_count} successfully returned data).[/yellow]"
                )
                return

            scorer_races = [
                race for race in
                (_convert_normalized_to_scorer_race(nr) for nr in normalized_races)
                if race is not None
            ]

            now = datetime.now()
            high_roller_races = get_high_roller_races(scorer_races, now)

        self.display_high_roller_report(high_roller_races)<|MERGE_RESOLUTION|>--- conflicted
+++ resolved
@@ -132,13 +132,10 @@
     def _display_main_menu(self):
         self.console.print("\n[bold magenta]Paddock Parser NG - Main Menu[/bold magenta]")
         self.console.print("1. Get Tiered Dashboard Report")
-<<<<<<< HEAD
         self.console.print("2. Run Full Pipeline (Unfiltered)")
         self.console.print("3. View & Edit Settings")
         self.console.print("4. Quit")
-=======
-        self.console.print("2. Quit")
->>>>>>> f2a79d3c
+
 
     async def start_interactive_mode(self):
         while True:
@@ -181,7 +178,7 @@
 
         self.display_tiered_dashboard(tiered_data)
 
-<<<<<<< HEAD
+
     async def _run_full_pipeline_report(self):
         with self.console.status("Running full unfiltered pipeline...", spinner="dots"):
             normalized_races, enabled_adapter_count, successful_adapter_count = await run_pipeline(
@@ -241,8 +238,7 @@
             else:
                 self.console.print(f"[bold red]Error: Setting '{setting_to_change}' not found.[/bold red]")
 
-=======
->>>>>>> f2a79d3c
+
     async def _run_high_roller_report(self):
         with self.console.status("Fetching data from providers...", spinner="dots"):
             normalized_races, enabled_adapter_count, successful_adapter_count = await run_pipeline(
