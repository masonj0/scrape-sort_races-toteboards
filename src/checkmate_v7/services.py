"""
Checkmate V7: `services.py` - THE GATEWAY
"""
import logging
import asyncio
import random
import time
import anyio
import json
import re
from abc import ABC, abstractmethod
from datetime import date, datetime, timezone
from typing import List, Optional

import aiohttp
import pandas as pd
from bs4 import BeautifulSoup
from celery import Celery
from io import StringIO
from sqlalchemy import create_engine
from sqlalchemy.orm import sessionmaker
from sqlalchemy.exc import SQLAlchemyError

from . import config, logic
from .models import AdapterStatusORM, PredictionORM, ResultORM, JoinORM, Base, Race, Runner
from .base import CircuitBreaker, DefensiveFetcher, BaseAdapterV7
<<<<<<< HEAD
from .adapters.fanduel import FanDuelApiAdapterV7
from .adapters.twinspires_adapter import TwinspiresModernAdapter
from .adapters.betfair_data_scientist_adapter import BetfairModernAdapter
from .adapters.racingpost_adapter import RacingPostModernAdapter

=======
>>>>>>> c9ac26a9

# --- Celery App Configuration ---
celery_app = Celery('tasks', broker=config.REDIS_URL)

# --- Celery Logging Integration ---
from celery.signals import after_setup_logger, after_setup_task_logger

@after_setup_logger.connect
@after_setup_task_logger.connect
def setup_celery_logging(logger, **kwargs):
    """
    This function is connected to Celery's logging signals and
    reconfigures the logger to use our structured JSON format.
    """
    # Use the same handlers from the root logger
    for handler in logging.getLogger().handlers:
        logger.addHandler(handler)

    logger.propagate = False

<<<<<<< HEAD
=======
from .adapters.fanduel import FanDuelApiAdapterV7

>>>>>>> c9ac26a9

class DataSourceOrchestrator:
    def __init__(self, session):
        self.fetcher = DefensiveFetcher()
        self.db_session = session
        # This list now contains our modern, modular adapters
        self.adapters: List[BaseAdapterV7] = [
<<<<<<< HEAD
            FanDuelApiAdapterV7(self.fetcher),
            TwinspiresModernAdapter(self.fetcher),
            BetfairModernAdapter(self.fetcher),
            RacingPostModernAdapter(self.fetcher),
            # TODO: Refit the remaining legacy adapters
            # PointsBetAdapterV7(self.fetcher),
            # EquibaseAdapterV7(self.fetcher),
=======
            # --- NEW TIER 1 API ADAPTERS ---
            FanDuelApiAdapterV7(self.fetcher),
            BetfairDataScientistAdapterV7(self.fetcher),
            TwinspiresAdapterV7(self.fetcher),
            # --- EXISTING FOUNDATION ---
            RacingPostAdapterV7(self.fetcher),
            PointsBetAdapterV7(self.fetcher),
            EquibaseAdapterV7(self.fetcher),
>>>>>>> c9ac26a9
        ]

    async def get_races(self) -> tuple[list[Race], list[dict]]:
        """
        Iterates through adapters by priority, attempting to fetch races.
        Now returns both the race data and a status report for each adapter.
        """
        all_races = []
        statuses = []
        for adapter in self.adapters:
            adapter_id = adapter.__class__.__name__
            races = []
            error_message = None
            status = "OK"

            try:
                races = await adapter.fetch_races()
                if not races:
                    logging.info(f"No races found from {adapter_id}")
            except Exception as e:
                logging.error(f"Failed to fetch from {adapter_id}: {e}")
                status = "ERROR"
                error_message = str(e)

            statuses.append({
                "adapter_id": adapter_id,
                "status": status,
                "races_found": len(races),
                "error_message": error_message,
                "last_run": datetime.now(timezone.utc).isoformat()
            })

            if races:
                all_races.extend(races)
                # For now, let's return after the first successful fetch to avoid duplicates
                # and to ensure a timely response.
                logging.info(f"Successfully fetched {len(races)} races from {adapter_id}")
                break

        return all_races, statuses

def get_db_session():
    engine = create_engine(config.DATABASE_URL)
    Base.metadata.create_all(bind=engine)
    SessionLocal = sessionmaker(autocommit=False, autoflush=False, bind=engine)
    return SessionLocal()

@celery_app.task(bind=True, max_retries=3)
def run_prediction_cycle(self):
    """The main entry point task for the Prediction Engine."""
    logging.info("Starting prediction cycle...")
    session = None
    try:
        session = get_db_session()
        orchestrator = DataSourceOrchestrator(session)
        races = asyncio.run(orchestrator.get_races())

        logging.info(f"Found {len(races)} races to process.")
        for race in races:
            # Convert dataclass to dict for Celery serialization
            process_race_for_prediction.delay(race.__dict__)

    except SQLAlchemyError as e:
        logging.error("Database error during prediction cycle", extra={"error": str(e)})
        self.retry(exc=e, countdown=60)
    except Exception as e:
        logging.error("An unexpected error occurred during prediction cycle", extra={"error": str(e)})
        self.retry(exc=e, countdown=60)
    finally:
        if session:
            session.close()

@celery_app.task
def process_race_for_prediction(race_data: dict):
    """Analyzes a single race and saves a prediction if it qualifies."""
    # This task is now designed to be called by the main cycle
    session = get_db_session()
    try:
        # The race data would be a dict here, needs to be reconstructed
        # For now, we'll just log it.
        logging.info(f"Processing race: {race_data.get('track')} R{race_data.get('race_number')}")
        # analyzer = logic.AdvancedPlaceBetAnalyzer() # When implemented
        # analysis = analyzer.analyze(race_data)
        # if analysis.should_bet:
        #     # db_manager.save_prediction(analysis)
        #     pass
    finally:
        session.close()


@celery_app.task(bind=True, max_retries=3)
def run_audit_cycle(self):
    """The main entry point task for the Historian Engine."""
    logging.info("Starting audit cycle...")
    session = None
    try:
        session = get_db_session()
        pending_predictions = session.query(PredictionORM).filter_by(status='pending').all()
        logging.info(f"Found {len(pending_predictions)} pending predictions to audit.")
        for pred in pending_predictions:
            # Check if race time has passed
            # For now, we just queue all pending
            process_race_for_results.delay(pred.race_key)
    except SQLAlchemyError as e:
        logging.error("Database error during audit cycle", extra={"error": str(e)})
        self.retry(exc=e, countdown=300)
    except Exception as e:
        logging.error("An unexpected error occurred during audit cycle", extra={"error": str(e)})
        self.retry(exc=e, countdown=300)
    finally:
        if session:
            session.close()


@celery_app.task
def process_race_for_results(race_key: str):
    """Fetches results for a single race and creates an audit record."""
    logging.info(f"Fetching results for {race_key}...")
    # In a real implementation, this would fetch real results and
    # create a real audit record. For now, it's a placeholder.
    pass

# --- V7 Adapters ---

class BaseAdapterV7(ABC):
    def __init__(self, defensive_fetcher: DefensiveFetcher):
        self.fetcher = defensive_fetcher

    @abstractmethod
    async def fetch_races(self) -> List[Race]:
        raise NotImplementedError

class RacingPostAdapterV7(BaseAdapterV7):
    SOURCE_ID = "racingpost"
    BASE_URL = "https://www.racingpost.com" # Example, not used in offline parse

    async def fetch_races(self, url: str) -> List[Race]:
        """Fetches and parses races from a given Racing Post URL."""
        html_content = await self.fetcher.fetch(url)
        if not html_content:
            return []
        return self._parse_races(html_content)

    def _parse_races(self, html_content: str) -> List[Race]:
        """Parses races from the HTML content."""
        if not html_content:
            return []

        soup = BeautifulSoup(html_content, 'lxml')
        race_data_json = self._extract_race_data_json(html_content)
        if not race_data_json:
            return []

        races = []
        # This logic is transplanted from the legacy adapter and adapted for V7 models
        # It is simplified for this example and would need to be more robust in production.
        race_containers = soup.select('div.RC-meetingDay__race')
        for race_container in race_containers:
            race_id = race_container.get('data-diffusion-race-id')
            track_name = race_data_json.get('location', {}).get('name')

            # --- Full Runner Parsing Logic ---
            runners = []
            runner_rows = race_container.select('div.RC-runnerRow')
            for row in runner_rows:
                if 'RC-runnerRow_disabled' in row.get('class', []):
                    continue

                program_number_span = row.select_one('span.RC-runnerNumber__no')
                program_number = int(program_number_span.text.strip()) if program_number_span else None

                runner_name_a = row.select_one('a.RC-runnerName')
                runner_name = runner_name_a.text.strip() if runner_name_a else "Unknown Runner"

                # V7 Runner model does not include jockey, trainer, or odds.
                # This data is available in the source but will be omitted here.

                runners.append(Runner(
                    name=runner_name,
                    program_number=program_number
                ))

            races.append(Race(
                race_id=race_id,
                track_name=track_name,
                race_number=None, # Not easily available in top-level data
                runners=runners
            ))
        return races

    def _extract_race_data_json(self, html_content: str) -> dict:
        """Extracts the main JSON data blob from the page's script tags."""
        # Corrected the regex to match 'rp_config_.page' instead of 'rp_config_\.page'
        match = re.search(r'rp_config_\.page\s*=\s*({.*?});', html_content, re.DOTALL)
        if match:
            json_str = match.group(1)
            try:
                return json.loads(json_str)
            except json.JSONDecodeError:
                return {}
        return {}

class PointsBetAdapterV7(BaseAdapterV7):
    SOURCE_ID = "pointsbet"
    API_URL = "https://api.au.pointsbet.com/api/v2/racing/races/today"

    async def fetch_races(self) -> List[Race]:
        """Fetches and parses races from the PointsBet API."""
        raw_content = await self.fetcher.fetch(self.API_URL)
        if not raw_content:
            return []
        try:
            json_content = json.loads(raw_content)
        except json.JSONDecodeError:
            logging.error(f"{self.SOURCE_ID}: Failed to decode JSON from response.")
            return []
        return self._parse_races(json_content.get('events', []))

    def _parse_races(self, events: list) -> List[Race]:
        """Parses the JSON response from the PointsBet API."""
        all_races = []
        for event in events:
            try:
                if not event.get('runners') or not event.get('meetingName'):
                    continue

                runners = []
                for runner_data in event.get('runners', []):
                    program_number = runner_data.get('runnerNumber')
                    if not program_number:
                        continue

                    odds_obj = runner_data.get('fixedWinOdds')
                    odds = None
                    if odds_obj:
                        odds = odds_obj.get('price')

                    runners.append(Runner(
                        name=runner_data.get('name', 'Unknown Runner'),
                        program_number=int(program_number),
                        odds=float(odds) if odds else None
                    ))

                if runners:
                    all_races.append(Race(
                        race_id=event.get('key'),
                        track_name=event.get('meetingName'),
                        race_number=event.get('raceNumber'),
                        runners=runners
                    ))
            except (KeyError, TypeError, ValueError) as e:
                logging.warning(f"PointsBetV7: Skipping a malformed event in parse: {e}")
                continue
        return all_races

class EquibaseAdapterV7(BaseAdapterV7):
    SOURCE_ID = "equibase"
    BASE_URL = "http://www.equibase.com"

    async def fetch_races(self) -> List[Race]:
        """
        Fetches all race data for today via a two-step process:
        1. Fetch the main entries page to get the race schedule.
        2. Fetch the detail page for each race to get the runners.
        """
        date_str = date.today().strftime('%m%d%y')
        entries_url = f"{self.BASE_URL}/entries/ENT_{date_str}.html?COUNTRY=USA"

        # Step 1: Fetch and parse the main schedule page
        schedule_html = await self.fetcher.fetch(entries_url)
        if not schedule_html:
            return []

        partial_races, detail_urls = self._parse_race_schedule(schedule_html)

        # Create a mapping from URL to race object to recombine later
        url_to_race_map = {url: race for url, race in zip(detail_urls, partial_races)}

        # Step 2: Fetch all detail pages concurrently using anyio
        detail_pages_html = {}

        async def fetch_and_store(url):
            html = await self.fetcher.fetch(f"{self.BASE_URL}{url}")
            if html:
                detail_pages_html[url] = html

        async with anyio.create_task_group() as tg:
            for url in detail_urls:
                tg.start_soon(fetch_and_store, url)

        # Step 3: Parse runners from detail pages and combine
        final_races = []
        for url, race in url_to_race_map.items():
            detail_html = detail_pages_html.get(url)
            if detail_html:
                runners = self._parse_runners_from_detail_page(detail_html)
                race.runners = runners
            final_races.append(race)

        return final_races

    def _parse_race_schedule(self, html_content: str) -> (List[Race], List[str]):
        """Parses the main entries page to get race info and detail page URLs."""
        if not html_content:
            return [], []

        soup = BeautifulSoup(html_content, 'html.parser')
        partial_races = []
        detail_urls = []

        track_tables = soup.find_all('table', summary=lambda s: s and s.startswith('Track Abbr:'))
        for track_table in track_tables:
            try:
                track_name = track_table.find('tr').find('strong').text.strip()
                for race_row in track_table.find_all('tr', class_='entry'):
                    links = race_row.find_all('a')
                    if len(links) < 2:
                        continue

                    race_number = int(''.join(filter(str.isdigit, links[0].text.strip())))
                    race_id = f"{self.SOURCE_ID}_{track_name.replace(' ', '')}_{date.today().strftime('%Y%m%d')}_R{race_number}"
                    detail_url = links[1]['href']

                    partial_races.append(Race(
                        race_id=race_id, track_name=track_name, race_number=race_number, runners=[]
                    ))
                    detail_urls.append(detail_url)
            except Exception as e:
                logging.warning(f"EquibaseV7: Skipping a malformed schedule table/row: {e}")
                continue
        return partial_races, detail_urls

    def _parse_runners_from_detail_page(self, html_content: str) -> List[Runner]:
        """Parses the race detail page to get a list of runners."""
        if not html_content:
            return []

        soup = BeautifulSoup(html_content, 'html.parser')
        runners = []
        # Assumption: Runners are in a table with class 'entries'
        runner_rows = soup.select('table.entries tr.entry')
        for row in runner_rows:
            try:
                # Assumption: Program number is in a <strong> tag
                program_number_tag = row.find('strong')
                program_number = int(program_number_tag.text.strip()) if program_number_tag else None

                # Assumption: Runner name is in a <td> with class 'horse'
                runner_name_tag = row.find('td', class_='horse')
                runner_name = runner_name_tag.text.strip() if runner_name_tag else 'Unknown Runner'

                if program_number and runner_name:
                    runners.append(Runner(name=runner_name, program_number=program_number))
            except Exception as e:
                logging.warning(f"EquibaseV7: Skipping a malformed runner row: {e}")
                continue
        return runners


class FanDuelGraphQLAdapterV7(BaseAdapterV7):
    """Adapter for the FanDuel GraphQL API."""
    SOURCE_ID = "fanduel"
    API_URL = "https://sb-prod-df.sportsbook.fanduel.com/api/v2/horse-racing/races"

    async def fetch_races(self) -> List[Race]:
        """Fetches data from the FanDuel GraphQL API."""
        graphql_query = {
            "query": """
                query AllRaces($first: Int!, $next: String) {
                    allRaces(first: $first, after: $next) {
                        edges { node { trackName raceNumber postTime runners { runnerName odds scratched } } }
                    }
                }
            """,
            "variables": {"first": 100}
        }
        try:
            raw_data = await self.fetcher.post(self.API_URL, json_data=graphql_query)
            if not raw_data:
                return []
            return self._parse_races(raw_data)
        except Exception as e:
            logging.error(f"{self.SOURCE_ID}: Failed to fetch or parse races: {e}")
            return []

    def _parse_races(self, raw_data: dict) -> List[Race]:
        """Parses the JSON response from the GraphQL API."""
        races = []
        race_edges = raw_data.get("data", {}).get("allRaces", {}).get("edges", [])
        if not race_edges:
            return []

        for edge in race_edges:
            node = edge.get("node", {})
            if not node:
                continue

            runners = []
            for runner_data in node.get("runners", []):
                if runner_data.get('scratched'):
                    continue
                runners.append(Runner(
                    name=runner_data.get("runnerName"),
                    odds=self._to_float_odds(runner_data.get("odds")),
                    program_number=None  # Not provided in API
                ))

            post_time = self._to_datetime(node.get("postTime"))
            track_name = node.get('trackName')
            race_number = node.get('raceNumber')

            races.append(Race(
                race_id=f"{self.SOURCE_ID}_{track_name}_{race_number}",
                track_name=track_name,
                race_number=race_number,
                post_time=post_time,
                runners=runners
            ))
        return races

    def _to_float_odds(self, odds_str: Optional[str]) -> Optional[float]:
        if not odds_str or "/" not in odds_str:
            return None
        try:
            num, den = map(int, odds_str.split('/'))
            return (num / den) + 1.0
        except (ValueError, ZeroDivisionError):
            return None

    def _to_datetime(self, timestamp_str: Optional[str]) -> Optional[datetime]:
        if not timestamp_str:
            return None
        try:
            return datetime.fromisoformat(timestamp_str.replace("Z", "+00:00"))
        except (ValueError, TypeError):
            return None


class BetfairDataScientistAdapterV7(BaseAdapterV7):
    """Adapter for the Betfair Data Scientist API (CSV format)."""
    SOURCE_ID = "betfair_data_scientist"
    BASE_URL = "https://betfair-data-supplier.herokuapp.com/api/widgets/iggy-joey/datasets"

    async def fetch_races(self) -> List[Race]:
        """Fetches and parses data from the Betfair Data Scientist API."""
        today = datetime.now(timezone.utc).strftime("%Y-%m-%d")
        url = f"{self.BASE_URL}/?date={today}&presenter=RatingsPresenter&csv=true"

        csv_data = await self.fetcher.fetch(url, response_type='text')
        if not csv_data:
            return []
        return self._parse_races(csv_data)

    def _parse_races(self, csv_content: str) -> List[Race]:
        """Parses the CSV content from the API into a list of Race objects."""
        if not csv_content:
            return []

        try:
            data = StringIO(csv_content)
            df = pd.read_csv(data, dtype={"selection_id": str})
            df.rename(columns={"meetings.races.runners.ratedPrice": "rating"}, inplace=True)
            df = df[["market_id", "selection_id", "rating"]]

            races = {}
            for _, row in df.iterrows():
                race_id = str(row["market_id"])
                if race_id not in races:
                    races[race_id] = Race(
                        race_id=race_id,
                        track_name="Unknown", # Not in this API response
                        race_number=None,
                        runners=[],
                    )

                runner = Runner(
                    name=str(row["selection_id"]), # Using selection_id as name
                    program_number=None, # Not in this API response
                    odds=row["rating"],
                )
                races[race_id].runners.append(runner)

            return list(races.values())
        except Exception as e:
            logging.error(f"{self.SOURCE_ID}: Failed to parse CSV data: {e}")
            return []


class TwinspiresAdapterV7(BaseAdapterV7):
    """Adapter for the TwinSpires website (two-stage scrape)."""
    SOURCE_ID = "twinspires"
    BASE_URL = "https://www.twinspires.com"

    async def fetch_races(self) -> List[Race]:
        """Fetches all race data using a two-stage process."""
        index_url = f"{self.BASE_URL}/adw/todays-tracks?sortOrder=nextUp"
        index_html = await self.fetcher.fetch(index_url, response_type='text')
        if not index_html:
            return []

        detail_links = self._parse_race_links(index_html)
        if not detail_links:
            return []

        detail_pages_html = []
        async def fetch_and_store(link):
            html = await self.fetcher.fetch(link, response_type='text')
            if html:
                detail_pages_html.append(html)

        async with anyio.create_task_group() as tg:
            for link in detail_links:
                tg.start_soon(fetch_and_store, link)

        all_races = []
        for html in detail_pages_html:
            if html:
                try:
                    race = self._parse_single_race_detail(html)
                    if race:
                        all_races.append(race)
                except Exception as e:
                    logging.warning(f"{self.SOURCE_ID}: Skipping a malformed race detail page: {e}")
                    continue
        return all_races

    def _parse_race_links(self, html_content: str) -> List[str]:
        """Parses the index page to find links to all race detail pages."""
        soup = BeautifulSoup(html_content, 'html.parser')
        race_links = []
        for link in soup.find_all('a', href=lambda h: h and '/races/' in h and '/results/' not in h):
            race_links.append(self.BASE_URL + link['href'])
        return list(set(race_links)) # Use set to remove duplicate links

    def _parse_single_race_detail(self, html: str) -> Optional[Race]:
        """Parses a single race detail HTML page."""
        soup = BeautifulSoup(html, 'html.parser')

        header = soup.find('div', class_='race-title')
        if not header: return None

        track_name = header.find('a').text.strip()
        race_number_text = header.find('strong').text
        race_number = int(''.join(filter(str.isdigit, race_number_text)))

        runners = []
        program = soup.find('div', id='program')
        if not program: return None

        for i, runner_row in enumerate(program.find_all('div', class_='runner-wrapper')):
            name_tag = runner_row.find('div', class_='runner-name')
            if not name_tag: continue
            name = name_tag.text.strip()

            odds_span = runner_row.find('span', class_='odds')
            odds_str = odds_span.text.strip() if odds_span else None

            if not odds_str: continue

            try:
                if '/' in odds_str:
                    num, den = map(int, odds_str.split('/'))
                    odds = (num / den) + 1.0 if den != 0 else None
                else:
                    odds = float(odds_str) + 1.0

                if odds is not None:
                    runners.append(Runner(
                        name=name,
                        odds=odds,
                        program_number=i + 1
                    ))
            except (ValueError, TypeError):
                continue

        if not runners:
            return None

        return Race(
            race_id=f"{self.SOURCE_ID}_{track_name.replace(' ', '')}_{race_number}",
            track_name=track_name,
            race_number=race_number,
            runners=runners
        )<|MERGE_RESOLUTION|>--- conflicted
+++ resolved
@@ -24,14 +24,11 @@
 from . import config, logic
 from .models import AdapterStatusORM, PredictionORM, ResultORM, JoinORM, Base, Race, Runner
 from .base import CircuitBreaker, DefensiveFetcher, BaseAdapterV7
-<<<<<<< HEAD
 from .adapters.fanduel import FanDuelApiAdapterV7
 from .adapters.twinspires_adapter import TwinspiresModernAdapter
 from .adapters.betfair_data_scientist_adapter import BetfairModernAdapter
 from .adapters.racingpost_adapter import RacingPostModernAdapter
 
-=======
->>>>>>> c9ac26a9
 
 # --- Celery App Configuration ---
 celery_app = Celery('tasks', broker=config.REDIS_URL)
@@ -52,11 +49,7 @@
 
     logger.propagate = False
 
-<<<<<<< HEAD
-=======
-from .adapters.fanduel import FanDuelApiAdapterV7
-
->>>>>>> c9ac26a9
+
 
 class DataSourceOrchestrator:
     def __init__(self, session):
@@ -64,7 +57,6 @@
         self.db_session = session
         # This list now contains our modern, modular adapters
         self.adapters: List[BaseAdapterV7] = [
-<<<<<<< HEAD
             FanDuelApiAdapterV7(self.fetcher),
             TwinspiresModernAdapter(self.fetcher),
             BetfairModernAdapter(self.fetcher),
@@ -72,16 +64,7 @@
             # TODO: Refit the remaining legacy adapters
             # PointsBetAdapterV7(self.fetcher),
             # EquibaseAdapterV7(self.fetcher),
-=======
-            # --- NEW TIER 1 API ADAPTERS ---
-            FanDuelApiAdapterV7(self.fetcher),
-            BetfairDataScientistAdapterV7(self.fetcher),
-            TwinspiresAdapterV7(self.fetcher),
-            # --- EXISTING FOUNDATION ---
-            RacingPostAdapterV7(self.fetcher),
-            PointsBetAdapterV7(self.fetcher),
-            EquibaseAdapterV7(self.fetcher),
->>>>>>> c9ac26a9
+
         ]
 
     async def get_races(self) -> tuple[list[Race], list[dict]]:
