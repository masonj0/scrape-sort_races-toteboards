--- conflicted
+++ resolved
@@ -24,22 +24,14 @@
             if response_type == 'json':
                 return json.loads(response_text)
 
-<<<<<<< HEAD
             # Auto-detect for 'auto'
-=======
->>>>>>> 9592e9ad
             try:
                 return json.loads(response_text)
             except json.JSONDecodeError:
                 return response_text
 
-<<<<<<< HEAD
         except (subprocess.CalledProcessError, subprocess.TimeoutExpired, FileNotFoundError) as e:
             logging.error(f"CRITICAL: curl GET failed for {url}. Details: {e}")
-=======
-        except (subprocess.CalledProcessError, subprocess.TimeoutExpired) as e:
-            logging.error(f"ERROR: curl GET failed for {url}. Details: {e}")
->>>>>>> 9592e9ad
             return None
 
     def post(self, url: str, json_data: dict, headers: dict = None, response_type: str = 'json') -> Union[dict, str, None]:
@@ -47,15 +39,10 @@
             command = ["curl", "-s", "-L", "-X", "POST", "--tlsv1.2", "--http1.1"]
             final_headers = headers.copy() if headers else {}
             final_headers['Content-Type'] = 'application/json'
-<<<<<<< HEAD
 
             for key, value in final_headers.items():
                 command.extend(["-H", f"{key}: {value}"])
 
-=======
-            for key, value in final_headers.items():
-                command.extend(["-H", f"{key}: {value}"])
->>>>>>> 9592e9ad
             command.extend(["-d", json.dumps(json_data)])
             command.append(url)
 
@@ -63,14 +50,9 @@
             response_text = result.stdout
 
             return json.loads(response_text) if response_type == 'json' else response_text
-<<<<<<< HEAD
 
         except (subprocess.CalledProcessError, json.JSONDecodeError, subprocess.TimeoutExpired, FileNotFoundError) as e:
             logging.error(f"CRITICAL: curl POST failed for {url}. Details: {e}")
-=======
-        except (subprocess.CalledProcessError, json.JSONDecodeError, subprocess.TimeoutExpired) as e:
-            logging.error(f"ERROR: curl POST failed for {url}. Details: {e}")
->>>>>>> 9592e9ad
             return None
 
 class BaseAdapterV7(ABC):
