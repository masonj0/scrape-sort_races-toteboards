# create_fortuna_json.py
# This script now contains the full, enlightened logic to handle all manifest formats and path styles.

import json
import os
import re
import sys

# --- Configuration ---
MANIFEST_FILES = ['MANIFEST2.md', 'MANIFEST3.md']
<<<<<<< HEAD
OUTPUT_FILE_PART1 = 'FORTUNA_ALL_PART1.JSON' # Backend & Tests
OUTPUT_FILE_PART2 = 'FORTUNA_ALL_PART2.JSON' # Frontend, Docs, & Tooling
=======
OUTPUT_FILE = 'FORTUNA_ALL.JSON'
>>>>>>> 512325e3

# --- ENLIGHTENED PARSING LOGIC (V2) ---
def extract_and_normalize_path(line: str) -> str | None:
    """
    Extracts a file path from a line, handling multiple formats, and normalizes it.
    Handles:
    - Markdown links: `* [display](path)`
    - Plain paths in backticks: ``- `path.py` - description``
    - Plain paths with list markers: `- path/to/file.py`
    """
    line = line.strip()
    if not line or line.startswith('#'):
        return None

    # 1. Check for Markdown link format
    md_match = re.search(r'\[.*\]\((https?://[^\)]+)\)', line)
    if md_match:
        path = md_match.group(1)
    else:
        # 2. Check for paths in backticks
        bt_match = re.search(r'`([^`]+)`', line)
        if bt_match:
            path = bt_match.group(1)
        else:
            # 3. Assume plain path, stripping list markers
            path = re.sub(r'^[*-]\s*', '', line).split(' ')[0]

    # --- Path Standardization ---
    if not path or not ('.' in path or '/' in path):
        return None # Not a valid path

    # If it's a full raw GitHub URL, extract the local path
    if path.startswith('https://raw.githubusercontent.com/'):
        path = '/'.join(path.split('/main/')[1:])

    # Final check for valid file extensions or structure
    if not re.search(r'(\.[a-zA-Z0-9]+$)|(^[\w/]+$)', path):
        return None

    return path.strip()

<<<<<<< HEAD
def main():
    print(f"\n{'='*60}\nStarting FORTUNA Dossier creation process... (Two Dossier Edition)\n{'='*60}")
=======
# --- Main Orchestrator ---
def main():
    print(f"\n{'='*60}\nStarting FORTUNA_ALL.JSON creation process... (Enlightened Scribe Edition)\n{'='*60}")
>>>>>>> 512325e3

    all_links = []
    for manifest in MANIFEST_FILES:
        print(f"--> Parsing manifest: {manifest}")
        if not os.path.exists(manifest):
            print(f"    [WARNING] Manifest not found: {manifest}")
            continue

        with open(manifest, 'r', encoding='utf-8') as f:
            lines = f.readlines()

        paths_found = 0
        for line in lines:
            path = extract_and_normalize_path(line)
            if path:
                all_local_paths.append(path)
                paths_found += 1
        print(f"    --> Found {paths_found} valid file paths.")

    if not all_local_paths:
        print("\n[FATAL] No valid file paths found in any manifest. Aborting.")
        sys.exit(1)

    part1_data = {} # Backend & Tests
    part2_data = {} # Frontend, Docs, & Tooling
    failed_count = 0
    unique_local_paths = sorted(list(set(all_local_paths)))

<<<<<<< HEAD
    print(f"\nFound a total of {len(unique_local_paths)} unique files to categorize and process.")
=======
    print(f"\nFound a total of {len(unique_links)} unique files to process.")
>>>>>>> 512325e3

    for link in unique_links:
        try:
            # THIS LOGIC IS A VERBATIM COPY FROM convert_to_json.py
            local_path = '/'.join(link.split('/main/')[1:])
            print(f"--> Processing: {local_path}")

            if not os.path.exists(local_path):
                print(f"    [ERROR] File not found on disk: {local_path}")
                failed_count += 1
                continue

            with open(local_path, 'r', encoding='utf-8', errors='ignore') as f:
                content = f.read()

            # --- Categorization Logic ---
            if (local_path.startswith('python_service/') or local_path.startswith('tests/')):
                part1_data[local_path] = content
            else:
                part2_data[local_path] = content

        except Exception as e:
            print(f"    [ERROR] Failed to read {link}: {e}")
            failed_count += 1

    # --- Write Part 1 ---
    print(f"\nWriting {len(part1_data)} files to {OUTPUT_FILE_PART1}...")
    with open(OUTPUT_FILE_PART1, 'w', encoding='utf-8') as f:
        json.dump(part1_data, f, indent=4)
    print(f"    [SUCCESS] {OUTPUT_FILE_PART1} created.")

<<<<<<< HEAD
    # --- Write Part 2 ---
    print(f"Writing {len(part2_data)} files to {OUTPUT_FILE_PART2}...")
    with open(OUTPUT_FILE_PART2, 'w', encoding='utf-8') as f:
        json.dump(part2_data, f, indent=4)
    print(f"    [SUCCESS] {OUTPUT_FILE_PART2} created.")

    print(f"\n{'='*60}\nPackaging process complete.\nSuccessfully processed: {len(part1_data) + len(part2_data)}/{len(unique_local_paths)}\nFailed/Skipped: {failed_count}\n{'='*60}")
=======
    print(f"\n{'='*60}\nPackaging process complete.\nSuccessfully processed: {processed_count}/{len(unique_links)}\nFailed/Skipped: {failed_count}\n{'='*60}")
>>>>>>> 512325e3

    if failed_count > 0:
        print("\n[WARNING] Some files failed to process. The output may be incomplete.")
        sys.exit(1)

if __name__ == "__main__":
    main()<|MERGE_RESOLUTION|>--- conflicted
+++ resolved
@@ -8,12 +8,8 @@
 
 # --- Configuration ---
 MANIFEST_FILES = ['MANIFEST2.md', 'MANIFEST3.md']
-<<<<<<< HEAD
 OUTPUT_FILE_PART1 = 'FORTUNA_ALL_PART1.JSON' # Backend & Tests
 OUTPUT_FILE_PART2 = 'FORTUNA_ALL_PART2.JSON' # Frontend, Docs, & Tooling
-=======
-OUTPUT_FILE = 'FORTUNA_ALL.JSON'
->>>>>>> 512325e3
 
 # --- ENLIGHTENED PARSING LOGIC (V2) ---
 def extract_and_normalize_path(line: str) -> str | None:
@@ -55,14 +51,8 @@
 
     return path.strip()
 
-<<<<<<< HEAD
 def main():
     print(f"\n{'='*60}\nStarting FORTUNA Dossier creation process... (Two Dossier Edition)\n{'='*60}")
-=======
-# --- Main Orchestrator ---
-def main():
-    print(f"\n{'='*60}\nStarting FORTUNA_ALL.JSON creation process... (Enlightened Scribe Edition)\n{'='*60}")
->>>>>>> 512325e3
 
     all_links = []
     for manifest in MANIFEST_FILES:
@@ -91,11 +81,7 @@
     failed_count = 0
     unique_local_paths = sorted(list(set(all_local_paths)))
 
-<<<<<<< HEAD
     print(f"\nFound a total of {len(unique_local_paths)} unique files to categorize and process.")
-=======
-    print(f"\nFound a total of {len(unique_links)} unique files to process.")
->>>>>>> 512325e3
 
     for link in unique_links:
         try:
@@ -127,7 +113,6 @@
         json.dump(part1_data, f, indent=4)
     print(f"    [SUCCESS] {OUTPUT_FILE_PART1} created.")
 
-<<<<<<< HEAD
     # --- Write Part 2 ---
     print(f"Writing {len(part2_data)} files to {OUTPUT_FILE_PART2}...")
     with open(OUTPUT_FILE_PART2, 'w', encoding='utf-8') as f:
@@ -135,9 +120,6 @@
     print(f"    [SUCCESS] {OUTPUT_FILE_PART2} created.")
 
     print(f"\n{'='*60}\nPackaging process complete.\nSuccessfully processed: {len(part1_data) + len(part2_data)}/{len(unique_local_paths)}\nFailed/Skipped: {failed_count}\n{'='*60}")
-=======
-    print(f"\n{'='*60}\nPackaging process complete.\nSuccessfully processed: {processed_count}/{len(unique_links)}\nFailed/Skipped: {failed_count}\n{'='*60}")
->>>>>>> 512325e3
 
     if failed_count > 0:
         print("\n[WARNING] Some files failed to process. The output may be incomplete.")
