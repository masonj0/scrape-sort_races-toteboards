// web_platform/frontend/src/components/LiveRaceDashboard.tsx
'use client';

<<<<<<< HEAD
import React, { useState, useEffect, useCallback, useMemo } from 'react';
import { RaceCard } from './RaceCard';

// --- Type Definitions ---
interface Race {
  id: string;
  venue: string;
  race_number: number;
  start_time: string;
  runners: { number: number; name: string; scratched: boolean; odds: any }[];
  source: string;
  qualification_score?: number;
}

interface QualifiedRacesResponse {
  races: Race[];
}
=======
import React, { useState, useMemo } from 'react';
import { useQuery } from '@tanstack/react-query';
import { RaceCard } from './RaceCard';

// --- Type Definitions ---
interface Race { id: string; venue: string; race_number: number; start_time: string; runners: any[]; source: string; qualification_score?: number; }
interface AnalyzerCriteria { max_field_size: number; min_favorite_odds: number; min_second_favorite_odds: number; }
interface QualifiedRacesResponse { criteria: AnalyzerCriteria; races: Race[]; }
interface AdapterStatus { adapter_name: string; status: string; }

// --- API Fetching Functions ---
const fetchQualifiedRaces = async (params: any): Promise<QualifiedRacesResponse> => {
  const apiKey = process.env.NEXT_PUBLIC_API_KEY;
  if (!apiKey) throw new Error('API key not configured.');
  const query = new URLSearchParams(params).toString();
  const response = await fetch(`/api/races/qualified/trifecta?${query}`, { headers: { 'X-API-Key': apiKey } });
  if (!response.ok) throw new Error(`API request failed with status ${response.status}`);
  return response.json();
};

const fetchAdapterStatuses = async (): Promise<AdapterStatus[]> => {
  const apiKey = process.env.NEXT_PUBLIC_API_KEY;
  if (!apiKey) throw new Error('API key not configured.');
  const response = await fetch(`/api/adapters/status`, { headers: { 'X-API-Key': apiKey } });
  if (!response.ok) throw new Error(`API request failed with status ${response.status}`);
  return response.json();
};
>>>>>>> 3a8e80af

// --- Helper Functions from UI Bible ---
const getNextRaceCountdown = (races: Race[]): string => {
  const now = new Date().getTime();
  const upcomingRaces = races
    .map(race => new Date(race.start_time).getTime())
    .filter(time => time > now);

  if (upcomingRaces.length === 0) return '--:--';

  const nextRaceTime = Math.min(...upcomingRaces);
  const diff = nextRaceTime - now;
  const minutes = Math.floor((diff / 1000) / 60);
  const seconds = Math.floor((diff / 1000) % 60);

  return `${minutes.toString().padStart(2, '0')}:${seconds.toString().padStart(2, '0')}`;
};

const getAverageFieldSize = (races: Race[]): string => {
  if (races.length === 0) return '0';
  const totalRunners = races.reduce((sum, race) => sum + race.runners.filter(r => !r.scratched).length, 0);
  return (totalRunners / races.length).toFixed(1);
};

// --- Main Component ---
export const LiveRaceDashboard: React.FC = () => {
<<<<<<< HEAD
  const [allRaces, setAllRaces] = useState<Race[]>([]);
  const [loading, setLoading] = useState(true);
  const [error, setError] = useState<string | null>(null);
  const [lastUpdate, setLastUpdate] = useState<Date | null>(null);
  const [countdown, setCountdown] = useState('--:--');

  const [filterConfig, setFilterConfig] = useState({ minScore: 0, maxFieldSize: 999, sortBy: 'score' });

  const fetchQualifiedRaces = useCallback(async (isInitialLoad = false) => {
    if (isInitialLoad) setLoading(true);
    setError(null);
    try {
      const apiKey = process.env.NEXT_PUBLIC_API_KEY;
      if (!apiKey) throw new Error('API key not configured.');
      const response = await fetch(`/api/races/qualified/trifecta`, { headers: { 'X-API-Key': apiKey } });
      if (!response.ok) throw new Error(`API request failed with status ${response.status}`);
      const data: QualifiedRacesResponse = await response.json();
      setAllRaces(data.races || []);
      setLastUpdate(new Date());
    } catch (e) {
      setError(e instanceof Error ? e.message : 'An unknown error occurred');
    } finally {
      if (isInitialLoad) setLoading(false);
    }
  }, []);

  useEffect(() => {
    fetchQualifiedRaces(true);
    const dataInterval = setInterval(() => fetchQualifiedRaces(false), 30000);
    const countdownInterval = setInterval(() => {
      setCountdown(getNextRaceCountdown(allRaces));
    }, 1000);
    return () => {
      clearInterval(dataInterval);
      clearInterval(countdownInterval);
    };
  }, [fetchQualifiedRaces, allRaces]);

  const handleFilterChange = (e: React.ChangeEvent<HTMLInputElement | HTMLSelectElement>) => {
=======
  const [params, setParams] = useState({ max_field_size: 10, min_favorite_odds: 2.5, min_second_favorite_odds: 4.0 });
  const [filterConfig, setFilterConfig] = useState({ minScore: 0, maxFieldSize: 999, sortBy: 'score' });

  // --- TanStack Query Hooks ---
  const { data: qualifiedData, error: racesError, isLoading: racesLoading } = useQuery<QualifiedRacesResponse>({
    queryKey: ['qualifiedRaces', params],
    queryFn: () => fetchQualifiedRaces(params),
    refetchInterval: 30000 // The Heartbeat
  });

  const { data: statuses, error: statusError } = useQuery<AdapterStatus[]>({
    queryKey: ['adapterStatuses'],
    queryFn: fetchAdapterStatuses,
    refetchInterval: 60000
  });

  const handleParamChange = (e: React.ChangeEvent<HTMLInputElement>) => {
>>>>>>> 3a8e80af
    const { name, value } = e.target;
    setFilterConfig(prev => ({ ...prev, [name]: name === 'sortBy' ? value : Number(value) }));
  };

<<<<<<< HEAD
  const filteredAndSortedRaces = useMemo(() => {
    let processedRaces = [...allRaces];
=======
  const handleFilterChange = (e: React.ChangeEvent<HTMLInputElement | HTMLSelectElement>) => {
    const { name, value } = e.target;
    setFilterConfig(prev => ({ ...prev, [name]: name === 'sortBy' ? value : Number(value) }));
  };

  const filteredAndSortedRaces = useMemo(() => {
    let processedRaces = [...(qualifiedData?.races || [])];
>>>>>>> 3a8e80af
    processedRaces = processedRaces.filter(race => (race.qualification_score || 0) >= filterConfig.minScore && race.runners.filter(r => !r.scratched).length <= filterConfig.maxFieldSize);
    processedRaces.sort((a, b) => {
      switch (filterConfig.sortBy) {
        case 'time': return new Date(a.start_time).getTime() - new Date(b.start_time).getTime();
        case 'venue': return a.venue.localeCompare(b.venue);
        default: return (b.qualification_score || 0) - (a.qualification_score || 0);
      }
    });
    return processedRaces;
<<<<<<< HEAD
  }, [allRaces, filterConfig]);

  return (
    <main className="min-h-screen bg-gray-900 text-white p-8">
      <h1 className="text-4xl font-bold text-center mb-2">Fortuna Faucet Command Deck</h1>
      <p className="text-center text-gray-400 mb-8">{lastUpdate ? `Last updated: ${lastUpdate.toLocaleTimeString()}` : '...'}</p>

      {/* --- Dashboard Statistics Panel --- */}
      <div className="stats-grid grid grid-cols-4 gap-4 mb-6">
        <div className="stat-card bg-gradient-to-br from-purple-500/10 to-purple-600/10 border border-purple-500/20 rounded-xl p-4">
          <div className="flex items-center justify-between mb-2"><span className='text-purple-400'>📊</span><span className="text-2xl font-bold text-white">{filteredAndSortedRaces.length}</span></div>
          <div className="text-sm text-gray-400">Qualified Races</div>
        </div>
        <div className="stat-card bg-gradient-to-br from-emerald-500/10 to-emerald-600/10 border border-emerald-500/20 rounded-xl p-4">
          <div className="flex items-center justify-between mb-2"><span className='text-emerald-400'>🏆</span><span className="text-2xl font-bold text-white">{filteredAndSortedRaces.filter(r => r.qualification_score && r.qualification_score >= 80).length}</span></div>
          <div className="text-sm text-gray-400">Premium Targets</div>
        </div>
        <div className="stat-card bg-gradient-to-br from-blue-500/10 to-blue-600/10 border border-blue-500/20 rounded-xl p-4">
          <div className="flex items-center justify-between mb-2"><span className='text-blue-400'>⏱️</span><span className="text-2xl font-bold text-white">{countdown}</span></div>
          <div className="text-sm text-gray-400">Next Race</div>
        </div>
        <div className="stat-card bg-gradient-to-br from-yellow-500/10 to-yellow-600/10 border border-yellow-500/20 rounded-xl p-4">
          <div className="flex items-center justify-between mb-2"><span className='text-yellow-400'>🎯</span><span className="text-2xl font-bold text-white">{getAverageFieldSize(filteredAndSortedRaces)}</span></div>
          <div className="text-sm text-gray-400">Avg Field Size</div>
        </div>
      </div>

      {/* --- Smart Filtering & Sorting System --- */}
      <div className="filter-panel bg-gray-800/90 backdrop-blur-sm p-4 rounded-xl border border-gray-700 mb-6">
        <div className="flex items-center justify-between">
          <div className="flex items-center gap-4"><span className="font-semibold">Smart Filters</span></div>
          <div className="flex gap-6">
            <div className="flex items-center gap-3"><label className="text-sm text-gray-400">Min Score:</label><input type="range" name="minScore" min="0" max="100" value={filterConfig.minScore} onChange={handleFilterChange} className="w-32" /><span className="text-sm font-semibold w-12">{filterConfig.minScore}%</span></div>
            <div className="flex items-center gap-3"><label className="text-sm text-gray-400">Max Field:</label><select name="maxFieldSize" value={filterConfig.maxFieldSize} onChange={handleFilterChange} className="bg-gray-700 border border-gray-600 rounded px-3 py-1 text-white"><option value="8">8 runners</option><option value="10">10 runners</option><option value="12">12 runners</option><option value="999">Any size</option></select></div>
            <div className="flex items-center gap-3"><label className="text-sm text-gray-400">Sort by:</label><select name="sortBy" value={filterConfig.sortBy} onChange={handleFilterChange} className="bg-gray-700 border border-gray-600 rounded px-3 py-1 text-white"><option value="score">Qualification Score</option><option value="time">Post Time</option><option value="venue">Track Name</option></select></div>
          </div>
=======
  }, [qualifiedData, filterConfig]);

  const error = racesError || statusError;

  return (
    <main className="min-h-screen bg-gray-900 text-white p-8">
      <h1 className="text-4xl font-bold text-center mb-8">Fortuna Faucet Command Deck</h1>

      {/* --- Visual Health Panel --- */}
      <div className='mb-8 p-4 bg-gray-800/50 border border-gray-700 rounded-lg'>
        <h2 className='text-lg font-semibold text-gray-300 mb-3'>Adapter Status</h2>
        <div className='flex flex-wrap gap-2'>
          {statuses?.map(s => (
            <span key={s.adapter_name} className={`px-2 py-1 text-xs font-bold rounded-full ${s.status === 'SUCCESS' || s.status === 'OK' ? 'bg-green-500/20 text-green-300' : 'bg-red-500/20 text-red-300'}`}>
              {s.adapter_name}
            </span>
          ))}
>>>>>>> 3a8e80af
        </div>
      </div>

      {/* --- Analyst's Playground & Smart Filter --- */}
      {/* [Existing Playground and Filter UI code remains here] */}

      {racesLoading && <p className="text-center text-xl">Searching for qualified races...</p>}
      {error && <p className="text-center text-xl text-red-500">Error: {error.message}</p>}

      {!racesLoading && !error && (
        <>
<<<<<<< HEAD
          <div className='text-center mb-4 text-gray-400'>Displaying <span className='font-bold text-white'>{filteredAndSortedRaces.length}</span> of <span className='font-bold text-white'>{allRaces.length}</span> total qualified races.</div>
=======
          <div className='text-center mb-4 text-gray-400'>Displaying <span className='font-bold text-white'>{filteredAndSortedRaces.length}</span> of <span className='font-bold text-white'>{qualifiedData?.races.length || 0}</span> total qualified races.</div>
>>>>>>> 3a8e80af
          <div className="grid grid-cols-1 md:grid-cols-2 lg:grid-cols-3 gap-6">
            {filteredAndSortedRaces.map(race => <RaceCard key={race.id} race={race} />)}
          </div>
        </>
      )}
    </main>
  );
};<|MERGE_RESOLUTION|>--- conflicted
+++ resolved
@@ -1,7 +1,6 @@
 // web_platform/frontend/src/components/LiveRaceDashboard.tsx
 'use client';
 
-<<<<<<< HEAD
 import React, { useState, useEffect, useCallback, useMemo } from 'react';
 import { RaceCard } from './RaceCard';
 
@@ -19,35 +18,6 @@
 interface QualifiedRacesResponse {
   races: Race[];
 }
-=======
-import React, { useState, useMemo } from 'react';
-import { useQuery } from '@tanstack/react-query';
-import { RaceCard } from './RaceCard';
-
-// --- Type Definitions ---
-interface Race { id: string; venue: string; race_number: number; start_time: string; runners: any[]; source: string; qualification_score?: number; }
-interface AnalyzerCriteria { max_field_size: number; min_favorite_odds: number; min_second_favorite_odds: number; }
-interface QualifiedRacesResponse { criteria: AnalyzerCriteria; races: Race[]; }
-interface AdapterStatus { adapter_name: string; status: string; }
-
-// --- API Fetching Functions ---
-const fetchQualifiedRaces = async (params: any): Promise<QualifiedRacesResponse> => {
-  const apiKey = process.env.NEXT_PUBLIC_API_KEY;
-  if (!apiKey) throw new Error('API key not configured.');
-  const query = new URLSearchParams(params).toString();
-  const response = await fetch(`/api/races/qualified/trifecta?${query}`, { headers: { 'X-API-Key': apiKey } });
-  if (!response.ok) throw new Error(`API request failed with status ${response.status}`);
-  return response.json();
-};
-
-const fetchAdapterStatuses = async (): Promise<AdapterStatus[]> => {
-  const apiKey = process.env.NEXT_PUBLIC_API_KEY;
-  if (!apiKey) throw new Error('API key not configured.');
-  const response = await fetch(`/api/adapters/status`, { headers: { 'X-API-Key': apiKey } });
-  if (!response.ok) throw new Error(`API request failed with status ${response.status}`);
-  return response.json();
-};
->>>>>>> 3a8e80af
 
 // --- Helper Functions from UI Bible ---
 const getNextRaceCountdown = (races: Race[]): string => {
@@ -74,7 +44,6 @@
 
 // --- Main Component ---
 export const LiveRaceDashboard: React.FC = () => {
-<<<<<<< HEAD
   const [allRaces, setAllRaces] = useState<Race[]>([]);
   const [loading, setLoading] = useState(true);
   const [error, setError] = useState<string | null>(null);
@@ -114,41 +83,12 @@
   }, [fetchQualifiedRaces, allRaces]);
 
   const handleFilterChange = (e: React.ChangeEvent<HTMLInputElement | HTMLSelectElement>) => {
-=======
-  const [params, setParams] = useState({ max_field_size: 10, min_favorite_odds: 2.5, min_second_favorite_odds: 4.0 });
-  const [filterConfig, setFilterConfig] = useState({ minScore: 0, maxFieldSize: 999, sortBy: 'score' });
-
-  // --- TanStack Query Hooks ---
-  const { data: qualifiedData, error: racesError, isLoading: racesLoading } = useQuery<QualifiedRacesResponse>({
-    queryKey: ['qualifiedRaces', params],
-    queryFn: () => fetchQualifiedRaces(params),
-    refetchInterval: 30000 // The Heartbeat
-  });
-
-  const { data: statuses, error: statusError } = useQuery<AdapterStatus[]>({
-    queryKey: ['adapterStatuses'],
-    queryFn: fetchAdapterStatuses,
-    refetchInterval: 60000
-  });
-
-  const handleParamChange = (e: React.ChangeEvent<HTMLInputElement>) => {
->>>>>>> 3a8e80af
-    const { name, value } = e.target;
-    setFilterConfig(prev => ({ ...prev, [name]: name === 'sortBy' ? value : Number(value) }));
-  };
-
-<<<<<<< HEAD
-  const filteredAndSortedRaces = useMemo(() => {
-    let processedRaces = [...allRaces];
-=======
-  const handleFilterChange = (e: React.ChangeEvent<HTMLInputElement | HTMLSelectElement>) => {
     const { name, value } = e.target;
     setFilterConfig(prev => ({ ...prev, [name]: name === 'sortBy' ? value : Number(value) }));
   };
 
   const filteredAndSortedRaces = useMemo(() => {
-    let processedRaces = [...(qualifiedData?.races || [])];
->>>>>>> 3a8e80af
+    let processedRaces = [...allRaces];
     processedRaces = processedRaces.filter(race => (race.qualification_score || 0) >= filterConfig.minScore && race.runners.filter(r => !r.scratched).length <= filterConfig.maxFieldSize);
     processedRaces.sort((a, b) => {
       switch (filterConfig.sortBy) {
@@ -158,7 +98,6 @@
       }
     });
     return processedRaces;
-<<<<<<< HEAD
   }, [allRaces, filterConfig]);
 
   return (
@@ -195,25 +134,6 @@
             <div className="flex items-center gap-3"><label className="text-sm text-gray-400">Max Field:</label><select name="maxFieldSize" value={filterConfig.maxFieldSize} onChange={handleFilterChange} className="bg-gray-700 border border-gray-600 rounded px-3 py-1 text-white"><option value="8">8 runners</option><option value="10">10 runners</option><option value="12">12 runners</option><option value="999">Any size</option></select></div>
             <div className="flex items-center gap-3"><label className="text-sm text-gray-400">Sort by:</label><select name="sortBy" value={filterConfig.sortBy} onChange={handleFilterChange} className="bg-gray-700 border border-gray-600 rounded px-3 py-1 text-white"><option value="score">Qualification Score</option><option value="time">Post Time</option><option value="venue">Track Name</option></select></div>
           </div>
-=======
-  }, [qualifiedData, filterConfig]);
-
-  const error = racesError || statusError;
-
-  return (
-    <main className="min-h-screen bg-gray-900 text-white p-8">
-      <h1 className="text-4xl font-bold text-center mb-8">Fortuna Faucet Command Deck</h1>
-
-      {/* --- Visual Health Panel --- */}
-      <div className='mb-8 p-4 bg-gray-800/50 border border-gray-700 rounded-lg'>
-        <h2 className='text-lg font-semibold text-gray-300 mb-3'>Adapter Status</h2>
-        <div className='flex flex-wrap gap-2'>
-          {statuses?.map(s => (
-            <span key={s.adapter_name} className={`px-2 py-1 text-xs font-bold rounded-full ${s.status === 'SUCCESS' || s.status === 'OK' ? 'bg-green-500/20 text-green-300' : 'bg-red-500/20 text-red-300'}`}>
-              {s.adapter_name}
-            </span>
-          ))}
->>>>>>> 3a8e80af
         </div>
       </div>
 
@@ -225,11 +145,7 @@
 
       {!racesLoading && !error && (
         <>
-<<<<<<< HEAD
           <div className='text-center mb-4 text-gray-400'>Displaying <span className='font-bold text-white'>{filteredAndSortedRaces.length}</span> of <span className='font-bold text-white'>{allRaces.length}</span> total qualified races.</div>
-=======
-          <div className='text-center mb-4 text-gray-400'>Displaying <span className='font-bold text-white'>{filteredAndSortedRaces.length}</span> of <span className='font-bold text-white'>{qualifiedData?.races.length || 0}</span> total qualified races.</div>
->>>>>>> 3a8e80af
           <div className="grid grid-cols-1 md:grid-cols-2 lg:grid-cols-3 gap-6">
             {filteredAndSortedRaces.map(race => <RaceCard key={race.id} race={race} />)}
           </div>
