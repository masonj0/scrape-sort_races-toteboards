--- conflicted
+++ resolved
@@ -1,7 +1,6 @@
 // web_platform/frontend/src/components/LiveRaceDashboard.tsx
 'use client';
 
-<<<<<<< HEAD
 import React, { useState, useMemo } from 'react';
 import { useQuery } from '@tanstack/react-query';
 import { RaceCard } from './RaceCard';
@@ -47,78 +46,12 @@
     queryFn: fetchAdapterStatuses,
     refetchInterval: 60000
   });
-=======
-import React, { useState, useEffect, useCallback, useMemo } from 'react';
-import { RaceCard } from './RaceCard';
-
-// --- Type Definitions ---
-interface Race {
-  id: string;
-  venue: string;
-  race_number: number;
-  start_time: string;
-  runners: { number: number; name: string; scratched: boolean; odds: any }[];
-  source: string;
-  qualification_score?: number;
-}
-
-interface AnalyzerCriteria {
-  max_field_size: number;
-  min_favorite_odds: number;
-  min_second_favorite_odds: number;
-}
-
-interface QualifiedRacesResponse {
-  criteria: AnalyzerCriteria;
-  races: Race[];
-}
-
-// --- Main Component ---
-export const LiveRaceDashboard: React.FC = () => {
-  const [allRaces, setAllRaces] = useState<Race[]>([]);
-  const [loading, setLoading] = useState(true);
-  const [error, setError] = useState<string | null>(null);
-  const [lastUpdate, setLastUpdate] = useState<Date | null>(null);
-
-  const [filterConfig, setFilterConfig] = useState({ minScore: 0, maxFieldSize: 999, sortBy: 'score' });
-
-  const fetchQualifiedRaces = useCallback(async (isInitialLoad = false) => {
-    if (isInitialLoad) setLoading(true);
-    setError(null);
-    try {
-      const apiKey = process.env.NEXT_PUBLIC_API_KEY;
-      if (!apiKey) throw new Error('API key not configured.');
-
-      // We fetch all qualified races and filter on the client-side for a faster UX
-      const response = await fetch(`/api/races/qualified/trifecta`, {
-        headers: { 'X-API-Key': apiKey },
-      });
-
-      if (!response.ok) throw new Error(`API request failed with status ${response.status}`);
-
-      const data: QualifiedRacesResponse = await response.json();
-      setAllRaces(data.races || []);
-      setLastUpdate(new Date());
-    } catch (e) {
-      setError(e instanceof Error ? e.message : 'An unknown error occurred');
-    } finally {
-      if (isInitialLoad) setLoading(false);
-    }
-  }, []);
-
-  useEffect(() => {
-    fetchQualifiedRaces(true);
-    const interval = setInterval(() => fetchQualifiedRaces(false), 30000);
-    return () => clearInterval(interval);
-  }, [fetchQualifiedRaces]);
->>>>>>> e864aeba
 
   const handleFilterChange = (e: React.ChangeEvent<HTMLInputElement | HTMLSelectElement>) => {
     const { name, value } = e.target;
     setFilterConfig(prev => ({ ...prev, [name]: name === 'sortBy' ? value : Number(value) }));
   };
 
-<<<<<<< HEAD
   const handleFilterChange = (e: React.ChangeEvent<HTMLInputElement | HTMLSelectElement>) => {
     const { name, value } = e.target;
     setFilterConfig(prev => ({ ...prev, [name]: name === 'sortBy' ? value : Number(value) }));
@@ -152,71 +85,6 @@
               {s.adapter_name}
             </span>
           ))}
-=======
-  const filteredAndSortedRaces = useMemo(() => {
-    let processedRaces = [...allRaces];
-
-    // Apply filters
-    processedRaces = processedRaces.filter(race => {
-      const score = race.qualification_score || 0;
-      const fieldSize = race.runners.filter(r => !r.scratched).length;
-      return score >= filterConfig.minScore && fieldSize <= filterConfig.maxFieldSize;
-    });
-
-    // Apply sorting
-    processedRaces.sort((a, b) => {
-      switch (filterConfig.sortBy) {
-        case 'time':
-          return new Date(a.start_time).getTime() - new Date(b.start_time).getTime();
-        case 'venue':
-          return a.venue.localeCompare(b.venue);
-        case 'score':
-        default:
-          return (b.qualification_score || 0) - (a.qualification_score || 0);
-      }
-    });
-
-    return processedRaces;
-  }, [allRaces, filterConfig]);
-
-  return (
-    <main className="min-h-screen bg-gray-900 text-white p-8">
-      <h1 className="text-4xl font-bold text-center mb-2">Fortuna Faucet Command Deck</h1>
-      <p className="text-center text-gray-400 mb-8">
-        {lastUpdate ? `Last updated: ${lastUpdate.toLocaleTimeString()}` : '...'}
-      </p>
-
-      {/* --- Smart Filtering & Sorting System --- */}
-      <div className="filter-panel bg-gray-800/90 backdrop-blur-sm p-4 rounded-xl border border-gray-700 mb-6">
-        <div className="flex items-center justify-between">
-          <div className="flex items-center gap-4">
-            <span className="font-semibold">Smart Filters</span>
-          </div>
-          <div className="flex gap-6">
-            <div className="flex items-center gap-3">
-              <label className="text-sm text-gray-400">Min Score:</label>
-              <input type="range" name="minScore" min="0" max="100" value={filterConfig.minScore} onChange={handleFilterChange} className="w-32" />
-              <span className="text-sm font-semibold w-12">{filterConfig.minScore}%</span>
-            </div>
-            <div className="flex items-center gap-3">
-              <label className="text-sm text-gray-400">Max Field:</label>
-              <select name="maxFieldSize" value={filterConfig.maxFieldSize} onChange={handleFilterChange} className="bg-gray-700 border border-gray-600 rounded px-3 py-1 text-white">
-                <option value="8">8 runners</option>
-                <option value="10">10 runners</option>
-                <option value="12">12 runners</option>
-                <option value="999">Any size</option>
-              </select>
-            </div>
-            <div className="flex items-center gap-3">
-              <label className="text-sm text-gray-400">Sort by:</label>
-              <select name="sortBy" value={filterConfig.sortBy} onChange={handleFilterChange} className="bg-gray-700 border border-gray-600 rounded px-3 py-1 text-white">
-                <option value="score">Qualification Score</option>
-                <option value="time">Post Time</option>
-                <option value="venue">Track Name</option>
-              </select>
-            </div>
-          </div>
->>>>>>> e864aeba
         </div>
       </div>
 
@@ -228,19 +96,9 @@
 
       {!racesLoading && !error && (
         <>
-<<<<<<< HEAD
           <div className='text-center mb-4 text-gray-400'>Displaying <span className='font-bold text-white'>{filteredAndSortedRaces.length}</span> of <span className='font-bold text-white'>{qualifiedData?.races.length || 0}</span> total qualified races.</div>
           <div className="grid grid-cols-1 md:grid-cols-2 lg:grid-cols-3 gap-6">
             {filteredAndSortedRaces.map(race => <RaceCard key={race.id} race={race} />)}
-=======
-          <div className='text-center mb-4 text-gray-400'>
-            Displaying <span className='font-bold text-white'>{filteredAndSortedRaces.length}</span> of <span className='font-bold text-white'>{allRaces.length}</span> total qualified races.
-          </div>
-          <div className="grid grid-cols-1 md:grid-cols-2 lg:grid-cols-3 gap-6">
-            {filteredAndSortedRaces.map(race => (
-              <RaceCard key={race.id} race={race} />
-            ))}
->>>>>>> e864aeba
           </div>
         </>
       )}
