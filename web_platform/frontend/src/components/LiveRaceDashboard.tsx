// web_platform/frontend/src/components/LiveRaceDashboard.tsx
'use client';

import React, { useState, useMemo } from 'react';
import { useQuery } from '@tanstack/react-query';
import { RaceCard } from './RaceCard';

// --- Type Definitions ---
interface Race { id: string; venue: string; race_number: number; start_time: string; runners: any[]; source: string; qualification_score?: number; }
interface AnalyzerCriteria { max_field_size: number; min_favorite_odds: number; min_second_favorite_odds: number; }
interface QualifiedRacesResponse { criteria: AnalyzerCriteria; races: Race[]; }
interface AdapterStatus { adapter_name: string; status: string; }

// --- API Fetching Functions ---
const fetchQualifiedRaces = async (params: any): Promise<QualifiedRacesResponse> => {
  const apiKey = process.env.NEXT_PUBLIC_API_KEY;
  if (!apiKey) throw new Error('API key not configured.');
  const query = new URLSearchParams(params).toString();
  const response = await fetch(`/api/races/qualified/trifecta?${query}`, { headers: { 'X-API-Key': apiKey } });
  if (!response.ok) throw new Error(`API request failed with status ${response.status}`);
  return response.json();
};

const fetchAdapterStatuses = async (): Promise<AdapterStatus[]> => {
  const apiKey = process.env.NEXT_PUBLIC_API_KEY;
  if (!apiKey) throw new Error('API key not configured.');
  const response = await fetch(`/api/adapters/status`, { headers: { 'X-API-Key': apiKey } });
  if (!response.ok) throw new Error(`API request failed with status ${response.status}`);
  return response.json();
};

// --- Main Component ---
export const LiveRaceDashboard: React.FC = () => {
  const [params, setParams] = useState({ max_field_size: 10, min_favorite_odds: 2.5, min_second_favorite_odds: 4.0 });
  const [filterConfig, setFilterConfig] = useState({ minScore: 0, maxFieldSize: 999, sortBy: 'score' });

  // --- TanStack Query Hooks ---
  const { data: qualifiedData, error: racesError, isLoading: racesLoading } = useQuery<QualifiedRacesResponse>({
    queryKey: ['qualifiedRaces', params],
    queryFn: () => fetchQualifiedRaces(params),
    refetchInterval: 30000 // The Heartbeat
  });

  const { data: statuses, error: statusError } = useQuery<AdapterStatus[]>({
    queryKey: ['adapterStatuses'],
    queryFn: fetchAdapterStatuses,
    refetchInterval: 60000
  });

<<<<<<< HEAD
  const handleParamChange = (e: React.ChangeEvent<HTMLInputElement>) => {
=======
  const handleFilterChange = (e: React.ChangeEvent<HTMLInputElement | HTMLSelectElement>) => {
>>>>>>> c3cbe76d
    const { name, value } = e.target;
    setFilterConfig(prev => ({ ...prev, [name]: name === 'sortBy' ? value : Number(value) }));
  };

  const handleFilterChange = (e: React.ChangeEvent<HTMLInputElement | HTMLSelectElement>) => {
    const { name, value } = e.target;
    setFilterConfig(prev => ({ ...prev, [name]: name === 'sortBy' ? value : Number(value) }));
  };

  const filteredAndSortedRaces = useMemo(() => {
    let processedRaces = [...(qualifiedData?.races || [])];
    processedRaces = processedRaces.filter(race => (race.qualification_score || 0) >= filterConfig.minScore && race.runners.filter(r => !r.scratched).length <= filterConfig.maxFieldSize);
    processedRaces.sort((a, b) => {
      switch (filterConfig.sortBy) {
        case 'time': return new Date(a.start_time).getTime() - new Date(b.start_time).getTime();
        case 'venue': return a.venue.localeCompare(b.venue);
        default: return (b.qualification_score || 0) - (a.qualification_score || 0);
      }
    });
    return processedRaces;
  }, [qualifiedData, filterConfig]);

  const error = racesError || statusError;

  return (
    <main className="min-h-screen bg-gray-900 text-white p-8">
      <h1 className="text-4xl font-bold text-center mb-8">Fortuna Faucet Command Deck</h1>

      {/* --- Visual Health Panel --- */}
      <div className='mb-8 p-4 bg-gray-800/50 border border-gray-700 rounded-lg'>
        <h2 className='text-lg font-semibold text-gray-300 mb-3'>Adapter Status</h2>
        <div className='flex flex-wrap gap-2'>
          {statuses?.map(s => (
            <span key={s.adapter_name} className={`px-2 py-1 text-xs font-bold rounded-full ${s.status === 'SUCCESS' || s.status === 'OK' ? 'bg-green-500/20 text-green-300' : 'bg-red-500/20 text-red-300'}`}>
              {s.adapter_name}
            </span>
          ))}
        </div>
      </div>

      {/* --- Analyst's Playground & Smart Filter --- */}
      {/* [Existing Playground and Filter UI code remains here] */}

      {racesLoading && <p className="text-center text-xl">Searching for qualified races...</p>}
      {error && <p className="text-center text-xl text-red-500">Error: {error.message}</p>}

      {!racesLoading && !error && (
        <>
          <div className='text-center mb-4 text-gray-400'>Displaying <span className='font-bold text-white'>{filteredAndSortedRaces.length}</span> of <span className='font-bold text-white'>{qualifiedData?.races.length || 0}</span> total qualified races.</div>
          <div className="grid grid-cols-1 md:grid-cols-2 lg:grid-cols-3 gap-6">
            {filteredAndSortedRaces.map(race => <RaceCard key={race.id} race={race} />)}
          </div>
        </>
      )}
    </main>
  );
};<|MERGE_RESOLUTION|>--- conflicted
+++ resolved
@@ -47,11 +47,7 @@
     refetchInterval: 60000
   });
 
-<<<<<<< HEAD
   const handleParamChange = (e: React.ChangeEvent<HTMLInputElement>) => {
-=======
-  const handleFilterChange = (e: React.ChangeEvent<HTMLInputElement | HTMLSelectElement>) => {
->>>>>>> c3cbe76d
     const { name, value } = e.target;
     setFilterConfig(prev => ({ ...prev, [name]: name === 'sortBy' ? value : Number(value) }));
   };
