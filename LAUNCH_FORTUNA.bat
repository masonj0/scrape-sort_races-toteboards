@ECHO OFF
SETLOCAL ENABLEDELAYEDEXPANSION
TITLE Fortuna Faucet - Launcher v4.0

REM ============================================================================
REM  FORTUNA FAUCET - Intelligent Launcher v4.0
REM  Includes: Pre-flight checks for .env, running processes, and ports.
REM ============================================================================

cls
ECHO.
ECHO     ================================================
ECHO       FORTUNA FAUCET - INTELLIGENT LAUNCHER v4.0
ECHO     ================================================
ECHO.

REM --- Phase 1: Pre-Flight Validation ---
ECHO [....] 1/5 Pre-Flight Validation: Checking for .env file...
IF NOT EXIST .env (
    ECHO [WARN] CRITICAL: .env file not found!
    ECHO [INFO] Running setup wizard to create one...
    ECHO.
    call .venv\Scripts\activate.bat
    python setup_wizard.py
    IF %ERRORLEVEL% NEQ 0 (
        ECHO [FAIL] Setup wizard failed or was cancelled. Aborting launch.
        PAUSE
        EXIT /B 1
    )
    ECHO [ OK ] .env file created successfully.
) ELSE (
    ECHO [ OK ] .env file found.
)

ECHO [....] 2/5 Pre-Flight Validation: Checking for existing processes...
tasklist /FI "WINDOWTITLE eq Fortuna Backend*" 2>NUL | find /I /N "cmd.exe">NUL
IF "%ERRORLEVEL%"=="0" (
    ECHO [WARN] An existing 'Fortuna Backend' process was found.
    CHOICE /C YN /N /M "Stop the existing process and restart? (Y/N): "
    IF ERRORLEVEL 2 GOTO :eof
    CALL STOP_FORTUNA.bat
    timeout /t 2 /nobreak >nul
)
ECHO [ OK ] No running processes detected.

REM --- Phase 2: Port Availability Check ---
ECHO [....] 3/5 Port Availability Check...
SET "BACKEND_PORT=8000"
SET "FRONTEND_PORT=3000"
FOR %%P IN (%BACKEND_PORT% %FRONTEND_PORT%) DO (
    netstat -ano | findstr ":%%P" | findstr "LISTENING" >nul
    IF !ERRORLEVEL! EQU 0 (
        FOR /f "tokens=5" %%a IN ('netstat -ano ^| findstr ":%%P" ^| findstr "LISTENING"') DO ( taskkill /F /PID %%a >nul 2>&1 )
    )
)
ECHO [ OK ] 3/5 Port Availability Check - Complete.

REM --- Phase 3: Launch Backend Service ---
ECHO [....] 4/5 Launching Backend Service (minimized)...
SET "TIMESTAMP=%date:~-4%%date:~4,2%%date:~7,2%_%time:~0,2%%time:~3,2%%time:~6,2%"
SET "TIMESTAMP=%TIMESTAMP: =0%"
IF NOT EXIST logs mkdir logs
SET "BACKEND_LOG=logs\backend_%TIMESTAMP%.log"
start "Fortuna Backend" /MIN cmd /c "call .venv\Scripts\activate.bat && uvicorn python_service.api:app --host 127.0.0.1 --port %BACKEND_PORT% --log-level warning > %BACKEND_LOG% 2>&1"
ECHO [ OK ] 4/5 Launching Backend Service - Process started.

REM --- Phase 4: Wait for Backend Health ---
ECHO [....] 5/5 Waiting for Backend to become healthy...
SET /a ATTEMPTS=0
:BackendHealthCheck
SET /a ATTEMPTS+=1
IF %ATTEMPTS% GTR 30 ( ECHO [FAIL] 5/5 Backend failed to start. Check %BACKEND_LOG%. && PAUSE && EXIT /B 1 )
powershell -Command "(Invoke-WebRequest -Uri http://localhost:%BACKEND_PORT%/health -UseBasicParsing).StatusCode" 2>nul | findstr "200" >nul
IF !ERRORLEVEL! NEQ 0 ( timeout /t 1 /nobreak >nul && GOTO BackendHealthCheck )
ECHO [ OK ] 5/5 Waiting for Backend to become healthy - Success!

<<<<<<< HEAD
REM --- Phase 5: Launch Frontend and Browser ---
ECHO [INFO] Launching Frontend and Browser (minimized)...
SET "FRONTEND_LOG=logs\frontend_%TIMESTAMP%.log"
start "Fortuna Frontend" /MIN cmd /c "cd web_platform\frontend && npm run dev > ..\..\%FRONTEND_LOG% 2>&1"
=======
REM --- Phase 4: Launch Frontend and Browser ---
ECHO [....] 4/4 Launching Frontend and Browser...
start "Fortuna Frontend" /B cmd /c "cd web_platform\frontend && npm run dev > ..\..\%FRONTEND_LOG% 2>&1"
>>>>>>> a43e6293
timeout /t 8 /nobreak >nul
start http://localhost:%FRONTEND_PORT%
ECHO [ OK ] Frontend and Browser launched.
ECHO.
ECHO  ================================================
ECHO   LAUNCH COMPLETE! THE FAUCET IS FLOWING.
ECHO  ================================================
ECHO.
ECHO   Press any key to launch the continuous status console...
PAUSE >NUL

REM Activate venv and run the status CLI
call .venv\Scripts\activate.bat
python fortuna_status_cli.py<|MERGE_RESOLUTION|>--- conflicted
+++ resolved
@@ -74,16 +74,10 @@
 IF !ERRORLEVEL! NEQ 0 ( timeout /t 1 /nobreak >nul && GOTO BackendHealthCheck )
 ECHO [ OK ] 5/5 Waiting for Backend to become healthy - Success!
 
-<<<<<<< HEAD
 REM --- Phase 5: Launch Frontend and Browser ---
 ECHO [INFO] Launching Frontend and Browser (minimized)...
 SET "FRONTEND_LOG=logs\frontend_%TIMESTAMP%.log"
 start "Fortuna Frontend" /MIN cmd /c "cd web_platform\frontend && npm run dev > ..\..\%FRONTEND_LOG% 2>&1"
-=======
-REM --- Phase 4: Launch Frontend and Browser ---
-ECHO [....] 4/4 Launching Frontend and Browser...
-start "Fortuna Frontend" /B cmd /c "cd web_platform\frontend && npm run dev > ..\..\%FRONTEND_LOG% 2>&1"
->>>>>>> a43e6293
 timeout /t 8 /nobreak >nul
 start http://localhost:%FRONTEND_PORT%
 ECHO [ OK ] Frontend and Browser launched.
