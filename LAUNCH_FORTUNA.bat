--- conflicted
+++ resolved
@@ -1,17 +1,11 @@
 @echo off
-<<<<<<< HEAD
 setlocal enabledelayedexpansion
 
 REM ============================================================================
 REM  Fortuna Faucet: Enhanced Launcher v2.1 (Hardened)
-=======
-REM ============================================================================
-REM  FORTUNA FAUCET - Launch Script (v3 - Race-Condition Free)
->>>>>>> 96262a81
 REM ============================================================================
 setlocal enabledelayedexpansion
 
-<<<<<<< HEAD
 REM --- Pre-Flight Check: Is it already running? ---
 tasklist /FI "WINDOWTITLE eq Fortuna Backend" 2>NUL | find /I /N "cmd.exe">NUL
 if "%ERRORLEVEL%"=="0" (
@@ -84,102 +78,4 @@
 pause
 
 :eof
-endlocal
-=======
-set BACKEND_PORT=8000
-set FRONTEND_PORT=3000
-set MAX_WAIT=60
-set HEALTH_INTERVAL=1
-
-echo.
-echo  [*] Starting Fortuna Faucet services...
-echo.
-
-REM --- Start Backend ---
-echo  [BACKEND] Launching on port %BACKEND_PORT%...
-start "Fortuna Backend" cmd /k ^
-  "call .venv\Scripts\activate.bat && ^
-   cd python_service && ^
-   uvicorn api:app --host 127.0.0.1 --port 8000 >> ..\logs\backend_!date:~-4!-!date:~-10,2!-!date:~-7,2!_!time:~0,2!-!time:~3,2!-!time:~6,2!.log 2>&1"
-
-REM --- Wait for Backend to be ready ---
-set /a WAIT=0
-:wait_backend
-timeout /t %HEALTH_INTERVAL% /nobreak >nul
-powershell -NoProfile -Command "^
-try {^
-    Invoke-WebRequest -Uri 'http://localhost:%BACKEND_PORT%/health' -UseBasicParsing -TimeoutSec 2 -ErrorAction Stop ^| Out-Null;^
-    exit 0^
-} catch {^
-    exit 1^
-}^
-" >nul 2>&1
-
-if %errorlevel% equ 0 (
-    echo  [OK] Backend is ready
-    goto launch_frontend
-)
-
-set /a WAIT+=HEALTH_INTERVAL
-if !WAIT! geq %MAX_WAIT% (
-    echo  [FAIL] Backend failed to start after %MAX_WAIT% seconds
-    echo  Check logs\backend_*.log for details
-    pause
-    exit /b 1
-)
-goto wait_backend
-
-REM --- Start Frontend ---
-:launch_frontend
-echo.
-echo  [FRONTEND] Launching on port %FRONTEND_PORT%...
-start "Fortuna Frontend" cmd /k ^
-  "cd web_platform\frontend && ^
-   npm run dev >> ..\..\logs\frontend_!date:~-4!-!date:~-10,2!-!date:~-7,2!_!time:~0,2!-!time:~3,2!-!time:~6,2!.log 2>&1"
-
-REM --- Wait for Frontend to be ready ---
-set /a WAIT=0
-:wait_frontend
-timeout /t %HEALTH_INTERVAL% /nobreak >nul
-powershell -NoProfile -Command "^
-try {^
-    Invoke-WebRequest -Uri 'http://localhost:%FRONTEND_PORT%' -UseBasicParsing -TimeoutSec 2 -ErrorAction Stop ^| Out-Null;^
-    exit 0^
-} catch {^
-    exit 1^
-}^
-" >nul 2>&1
-
-if %errorlevel% equ 0 (
-    echo  [OK] Frontend is ready
-    goto open_dashboard
-)
-
-set /a WAIT+=HEALTH_INTERVAL
-if !WAIT! geq %MAX_WAIT% (
-    echo  [FAIL] Frontend failed to start after %MAX_WAIT% seconds
-    echo  Check logs\frontend_*.log for details
-    pause
-    exit /b 1
-)
-goto wait_frontend
-
-:open_dashboard
-echo.
-echo  [*] Opening dashboard in browser...
-timeout /t 2 /nobreak >nul
-start http://localhost:%FRONTEND_PORT%
-
-echo.
-echo  ========================================================================
-echo   All Services Running!
-echo  ========================================================================
-echo.
-echo   Backend:  http://localhost:%BACKEND_PORT%/docs
-echo   Frontend: http://localhost:%FRONTEND_PORT%
-echo.
-echo   Logs:     logs\backend_*.log and logs\frontend_*.log
-echo.
-echo  To stop services, run SERVICE_MANAGER.bat and select option [2]
-echo.
->>>>>>> 96262a81
+endlocal